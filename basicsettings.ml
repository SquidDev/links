(**
 Whether to run the interactive loop
 (default is true)
*)
let interacting = Settings.add_bool ("interacting", true, `System)

(** [true] if we're in web mode *)
let web_mode = Settings.add_bool ("web_mode", false, `System)

(** If [true], then wait for all child processes to finish before
    terminating *)
let wait_for_child_processes = Settings.add_bool ("wait_for_child_processes", false, `User)


(** If [true], then enable concurrency on the server:

    - Child processes are abandoned if the main process ends.

    - A run-time error results if the server tries to call the client
    with child processes still running.
*)
let concurrent_server = Settings.add_bool ("concurrent_server", true, `System)

(** Set this to [true] to print types when printing results. *)
let printing_types = Settings.add_bool ("printing_types", true, `User)

(** Name of the file containing the prelude code. *)
let prelude_file =
  let prelude_dir = match Utility.getenv "LINKS_LIB" with
    (* If user defined LINKS_LIB then it takes the highest priority *)
    | Some path -> path
    | None ->
        (* If LINKS_LIB is not defined then we search in current directory *)
        let executable_dir = Filename.dirname Sys.executable_name in
        if Sys.file_exists (Filename.concat executable_dir "prelude.links") then
          executable_dir
        else
          try
            (* If all else failed we search for OPAM installation of Links and
               use a prelude that it provides *)
            let opam_links_lib =
              input_line (Unix.open_process_in "opam config var links:lib 2>/dev/null") in
            if Sys.file_exists (Filename.concat opam_links_lib "prelude.links") then
              opam_links_lib
            else
              (* But if no OPAM installation exists we fall back to current
                 directory so that user gets a reasonable error message *)
              executable_dir
          with End_of_file ->
            (* User probably does not have OPAM, so fall back to current directory *)
            executable_dir
  in Settings.add_string ("prelude", Filename.concat prelude_dir "prelude.links", `System)

(** The banner *)
<<<<<<< HEAD
let welcome_note = Settings.add_string ("welcome_note", 
=======
let welcome_note = Settings.add_string ("welcome_note",
>>>>>>> f52ff433
" _     _ __   _ _  __  ___\n\
 / |   | |  \\ | | |/ / / ._\\\n\
 | |   | | , \\| |   /  \\  \\\n\
 | |___| | |\\ \\ | |\\ \\ _\\  \\\n\
 |_____|_|_| \\__|_| \\_|____/\n\
<<<<<<< HEAD
Welcome to Links with effect handlers", `System)

(* (* Alternative banner designs *)
"  _     _ __    _ _  __  ___
 / |   | |  \\  |   |/ / / ._\\
 | |   | | , \\ | |   /  \\  \\
 | |___| | |\\ \\  | |\\ \\__\\  \\
 |_____._._| \\___|_| \\______/",
"                                         _
  _     _ __    _ _  _ ___        <>    |_>
 / |   | |  \\  | | |'// ._\\      //     |  
 | |   | | , \\ | |  / \\  \\      //      |
 | |___| | |\\ \\  | | \\_\\  \\  ,-//      _|_
 |_____._._| \\___|_|\\_____/  \\_/      <_|_>"
*)
=======
Welcome to Links version 0.6 (Gorgie)", `System)
>>>>>>> f52ff433

(** Allow impure top-level definitions *)
let allow_impure_defs = Settings.add_bool("allow_impure_defs", false, `User)

(** JS stuff *)
(* needs to go here as long as we have two different JS compilers *)
module Js =
struct
  let optimise = Settings.add_bool("optimise_javascript", true, `User)
  let elim_dead_defs = Settings.add_bool("elim_dead_defs", false, `User)
  let lib_url = Settings.add_string("jsliburl", "lib/", `User)
  let pp = Settings.add_bool("js_pretty_print", true, `User)

  let hide_database_info = Settings.add_bool("js_hide_database_info", true, `System)
end

module Shredding = struct
  let relax_query_type_constraint = Settings.add_bool("relax_query_type_constraint", false, `User)
  let shredding = Settings.add_bool("shredding", false, `User)
end


(** Caveat: don't [Open basicsettings] because the above module
   conflicts with the Js module from js.ml*)

(** Installed preprocessor *)
let pp = Settings.add_string("preprocessor", "", `System)

(** Default database settings *)
let database_driver = Settings.add_string("database_driver", "", `User)
let database_args = Settings.add_string("database_args", "", `User)

(** Set this to [true] to print the body and environment of a
    function. When [false], functions are simply printed as [fun] *)
let printing_functions = Settings.add_bool ("printing_functions", false, `User)

(** Caching *)
let cache_directory =
  Settings.add_string ("cache_directory", "", `User)
let use_cache = Settings.add_bool("use_cache", true, `System)
let make_cache = Settings.add_bool("make_cache", true, `System)

(* if set to true, then Links will not check that the
   cache is newer than the Links binary
*)
let allow_stale_cache = Settings.add_bool("allow_stale_cache", false, `System)

(* Optimization pass? *)
let optimise = Settings.add_bool("optimise", false, `User)

(* Allow modules? *)
let modules = Settings.add_bool("modules", false, `User)

(* Compile & cache whole program, closures, and HTML *)
let cache_whole_program = Settings.add_bool("cache_whole_program", false, `User)

(* Use keys in shredding *)
let use_keys_in_shredding = Settings.add_bool("use_keys_in_shredding", true, `User)

(* Paths to look for .links files in chasing pass *)
let links_file_paths = Settings.add_string("links_file_paths", "", `User)<|MERGE_RESOLUTION|>--- conflicted
+++ resolved
@@ -52,35 +52,13 @@
   in Settings.add_string ("prelude", Filename.concat prelude_dir "prelude.links", `System)
 
 (** The banner *)
-<<<<<<< HEAD
-let welcome_note = Settings.add_string ("welcome_note", 
-=======
 let welcome_note = Settings.add_string ("welcome_note",
->>>>>>> f52ff433
 " _     _ __   _ _  __  ___\n\
  / |   | |  \\ | | |/ / / ._\\\n\
  | |   | | , \\| |   /  \\  \\\n\
  | |___| | |\\ \\ | |\\ \\ _\\  \\\n\
  |_____|_|_| \\__|_| \\_|____/\n\
-<<<<<<< HEAD
-Welcome to Links with effect handlers", `System)
-
-(* (* Alternative banner designs *)
-"  _     _ __    _ _  __  ___
- / |   | |  \\  |   |/ / / ._\\
- | |   | | , \\ | |   /  \\  \\
- | |___| | |\\ \\  | |\\ \\__\\  \\
- |_____._._| \\___|_| \\______/",
-"                                         _
-  _     _ __    _ _  _ ___        <>    |_>
- / |   | |  \\  | | |'// ._\\      //     |  
- | |   | | , \\ | |  / \\  \\      //      |
- | |___| | |\\ \\  | | \\_\\  \\  ,-//      _|_
- |_____._._| \\___|_|\\_____/  \\_/      <_|_>"
-*)
-=======
 Welcome to Links version 0.6 (Gorgie)", `System)
->>>>>>> f52ff433
 
 (** Allow impure top-level definitions *)
 let allow_impure_defs = Settings.add_bool("allow_impure_defs", false, `User)
