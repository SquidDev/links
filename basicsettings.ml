(**
 Whether to run the interactive loop
 (default is true)
*)
let interacting = Settings.add_bool ("interacting", true, `System)

(** [true] if we're in web mode *)
let web_mode = Settings.add_bool ("web_mode", false, `System)

(** Set this to [true] to print types when printing results. *)
let printing_types = Settings.add_bool ("printing_types", true, `User)

(** Name of the file containing the prelude code. *)
let prelude_file = Settings.add_string ("prelude", "prelude.links", `System)

(** The banner *)
let welcome_note = Settings.add_string ("welcome_note", 
"  _     _ __   _ _  __  ___
 / |   | |  \\ | | |/ / / ._\\
 | |   | | , \\| |   /  \\  \\
 | |___| | |\\ \\ | |\\ \\ _\\  \\
 |_____|_|_| \\__|_| \\_|____/
Welcome to Links version 0.X (Murrayfield/Ferry experimental)", `System)

(* (* Alternative banner designs *)
"  _     _ __    _ _  __  ___
 / |   | |  \\  |   |/ / / ._\\
 | |   | | , \\ | |   /  \\  \\
 | |___| | |\\ \\  | |\\ \\__\\  \\
 |_____._._| \\___|_| \\______/",
"                                         _
  _     _ __    _ _  _ ___        <>    |_>
 / |   | |  \\  | | |'// ._\\      //     |  
 | |   | | , \\ | |  / \\  \\      //      |
 | |___| | |\\ \\  | | \\_\\  \\  ,-//      _|_
 |_____._._| \\___|_|\\_____/  \\_/      <_|_>"
*)

(** Allow impure top-level definitions *)
let allow_impure_defs = Settings.add_bool("allow_impure_defs", false, `User)

(** JS stuff *)
(* needs to go here as long as we have two different JS compilers *)
module Js =
struct
  let optimise = Settings.add_bool("optimise_javascript", true, `User)
  let elim_dead_defs = Settings.add_bool("elim_dead_defs", false, `User)
  let lib_url = Settings.add_string("jsliburl", "lib/", `User)
  let pp = Settings.add_bool("js_pretty_print", true, `User)

  let hide_database_info = Settings.add_bool("js_hide_database_info", true, `System)
end

module Ferry = struct
  let output_ir_dot = Settings.add_bool("output_ir_dot", false, `User)
  let relax_query_type_constraint = Settings.add_bool("relax_query_type_constraint", false, `User)
  let new_type_constraint = Settings.add_bool("new_type_constraint", false, `User)
  let slice_inner_tables = Settings.add_bool("slice_inner_tables", false, `User)
  let print_backend_expression = Settings.add_bool("print_backend_expression", false, `User)
  let print_sql_queries = Settings.add_bool("print_sql_queries", false, `User)
  let pf_path = Settings.add_string("pf_path", "/usr/local/bin/", `User)
end

(** Caveat: don't [Open basicsettings] because the above module
   conflicts with the Js module from js.ml*)

(** Installed preprocessor *)
let pp = Settings.add_string("preprocessor", "", `System)

(** Default database settings *)
let database_driver = Settings.add_string("database_driver", "", `User)
let database_args = Settings.add_string("database_args", "", `User)

(** Set this to [true] to print the body and environment of a
    function. When [false], functions are simply printed as [fun] *)
let printing_functions = Settings.add_bool ("printing_functions", false, `User)

(** Caching *)
let cache_directory = 
  Settings.add_string ("cache_directory", "", `User)
let use_cache = Settings.add_bool("use_cache", true, `System)
let make_cache = Settings.add_bool("make_cache", true, `System)

(* if set to true, then Links will not check that the
   cache is newer than the Links binary
*)
<<<<<<< HEAD
let allow_stale_cache = Settings.add_bool("allow_stale_cache", false, `System)
=======
let allow_stale_cache = Settings.add_bool("allow_stale_cache", false, `System)

(* Optimization pass? *)
let optimise = Settings.add_bool("optimise", false, `User)

(* Compile & cache whole program, closures, and HTML *)
let cache_whole_program = Settings.add_bool("cache_whole_program", false, `User)
>>>>>>> bdb0345a
<|MERGE_RESOLUTION|>--- conflicted
+++ resolved
@@ -84,14 +84,10 @@
 (* if set to true, then Links will not check that the
    cache is newer than the Links binary
 *)
-<<<<<<< HEAD
-let allow_stale_cache = Settings.add_bool("allow_stale_cache", false, `System)
-=======
 let allow_stale_cache = Settings.add_bool("allow_stale_cache", false, `System)
 
 (* Optimization pass? *)
 let optimise = Settings.add_bool("optimise", false, `User)
 
 (* Compile & cache whole program, closures, and HTML *)
-let cache_whole_program = Settings.add_bool("cache_whole_program", false, `User)
->>>>>>> bdb0345a
+let cache_whole_program = Settings.add_bool("cache_whole_program", false, `User)