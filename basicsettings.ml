(**
 Whether to run the interactive loop
 (default is true)
*)
let interacting = Settings.add_bool ("interacting", true, `System)

(** [true] if we're in web mode *)
let web_mode = Settings.add_bool ("web_mode", false, `System)

(** Set this to [true] to print types when printing results. *)
let printing_types = Settings.add_bool ("printing_types", true, `User)

(** Name of the file containing the prelude code. *)
let prelude_file = Settings.add_string ("prelude", "prelude.links", `System)

(** The banner *)
let welcome_note = Settings.add_string ("welcome_note", 
"  _     _ __    _ _  __  ___
 / |   | |  \\  | | |/ / / ._\\
 | |   | | , \\ | |   /  \\  \\
 | |___| | |\\ \\  | |\\ \\ _\\  \\
 |_____|_|_| \\___|_| \\_|____/
<<<<<<< HEAD
Welcome to Links version 0.4 (Crostorfyn)", `System)
=======
Welcome to Links version 0.5 (Murrayfield) - alpha", `System)

(** Allow impure top-level definitions *)
let allow_impure_defs = Settings.add_bool("allow_impure_defs", false, `User)

(** JS stuff *)
(* needs to go here as long as we have two different JS compilers *)
module Js =
struct
  let optimise = Settings.add_bool("optimise_javascript", true, `User)
  let elim_dead_defs = Settings.add_bool("elim_dead_defs", false, `User)
  let lib_url = Settings.add_string("jsliburl", "lib/", `User)
  let pp = Settings.add_bool("js_pretty_print", true, `User)
end

(* Caveat: don't [Open basicsettings] because the above module
   conflicts with the Js module from js.ml*)

(* Installed preprocessor *)
let pp = Settings.add_string("preprocessor", "", `System)

(* Whether to print the IR rather than run it *)
let pretty_print_ir = Settings.add_bool("pretty_print_ir", false, `User)

(* default database settings *)
let database_driver = Settings.add_string("database_driver", "", `User)
let database_args = Settings.add_string("database_args", "", `User)

(** Set this to [true] to print the body and environment of a
    function. When [false], functions are simply printed as "fun" *)
let printing_functions = Settings.add_bool ("printing_functions", false, `User)

(* caching *)
let cache_directory = 
  Settings.add_string ("cache_directory", "", `User)
let use_cache = Settings.add_bool("use_cache", true, `System)
let make_cache = Settings.add_bool("make_cache", true, `System)
>>>>>>> d74ef77b
<|MERGE_RESOLUTION|>--- conflicted
+++ resolved
@@ -20,9 +20,6 @@
  | |   | | , \\ | |   /  \\  \\
  | |___| | |\\ \\  | |\\ \\ _\\  \\
  |_____|_|_| \\___|_| \\_|____/
-<<<<<<< HEAD
-Welcome to Links version 0.4 (Crostorfyn)", `System)
-=======
 Welcome to Links version 0.5 (Murrayfield) - alpha", `System)
 
 (** Allow impure top-level definitions *)
@@ -59,5 +56,4 @@
 let cache_directory = 
   Settings.add_string ("cache_directory", "", `User)
 let use_cache = Settings.add_bool("use_cache", true, `System)
-let make_cache = Settings.add_bool("make_cache", true, `System)
->>>>>>> d74ef77b
+let make_cache = Settings.add_bool("make_cache", true, `System)