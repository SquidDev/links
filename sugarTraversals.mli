open Sugartypes

(* Make a copy of a value.  You can override any method(s) to get a
   different operation at that type.  For example, the function

      object
        inherit map
        method logical_binop = function
         | `And -> `Or
         | p -> super#logical_binop p
      end # ppattern : ppattern -> ppattern

   will find every occurrence of `And within a ppattern value and
   change it to `Or.
*)
class map :
  object ('self)
    method string          : string -> string
    method option          : 'a 'a_out. ('self -> 'a -> 'a_out) -> 'a option -> 'a_out option
    method list            : 'a 'a_out. ('self -> 'a -> 'a_out) -> 'a list -> 'a_out list
    method float           : float -> float
    method char            : char -> char
    method bool            : bool -> bool
    method unary_op        : unary_op -> unary_op
    method tyunary_op      : tyarg list * unary_op -> tyarg list * unary_op
    method binder          : binder -> binder
    method sentence        : sentence -> sentence
    method sec             : sec -> sec
    method subkind         : subkind -> subkind
    method row_var         : row_var -> row_var
    method row             : row -> row
    method replace_rhs     : replace_rhs -> replace_rhs
    method regexflag       : regexflag -> regexflag
    method regex           : regex -> regex
    method position        : position -> position
    method phrasenode      : phrasenode -> phrasenode
    method phrase          : phrase -> phrase
    method patternnode     : patternnode -> patternnode
    method pattern         : pattern -> pattern
    method operator        : operator -> operator
    method num             : num -> num
    method name            : name -> name
    method logical_binop   : logical_binop -> logical_binop
    method location        : location -> location
    method iterpatt        : iterpatt -> iterpatt
    method funlit          : funlit -> funlit
    method fieldspec       : fieldspec -> fieldspec
<<<<<<< HEAD
    method presence_flag   : presence_flag -> presence_flag
    (* method quantifier      : quantifier -> quantifier *)
=======
    method quantifier      : quantifier -> quantifier
>>>>>>> 8b62ab56
    method fieldconstraint : fieldconstraint -> fieldconstraint
    method directive       : directive -> directive
    method datatype        : datatype -> datatype
    method datatype'       : datatype' -> datatype'
    method type_arg        : type_arg -> type_arg
    method session_type    : session_type -> session_type
    method constant        : constant -> constant
    method binop           : binop -> binop
    method tybinop         : tyarg list * binop -> tyarg list * binop
    method bindingnode     : bindingnode -> bindingnode
    method binding         : binding -> binding
    method program         : program -> program
    method unknown         : 'a. 'a -> 'a
  end

(* Reduce a value.  See 

   http://brion.inria.fr/gallium/index.php/Camlp4FoldGenerator

   for the details.

   This example counts all the names in a datatype.

   object 
     inherit fold
     val count = 0
     method count = count
     method name = {< count = self#count + 1 >}
   end
*)
class fold :
  object ('self)
    method string          : string -> 'self
    method option          : 'a. ('self -> 'a -> 'self) -> 'a option -> 'self
    method list            : 'a. ('self -> 'a -> 'self) -> 'a list -> 'self
    method float           : float -> 'self
    method char            : char -> 'self
    method bool            : bool -> 'self
    method unary_op        : unary_op -> 'self
    method tyunary_op      : tyarg list * unary_op -> 'self
    method binder          : binder -> 'self
    method sentence        : sentence -> 'self
    method sec             : sec -> 'self
    method subkind         : subkind -> 'self
    method row_var         : row_var -> 'self
    method row             : row -> 'self
    method replace_rhs     : replace_rhs -> 'self
    method regexflag       : regexflag -> 'self
    method regex           : regex -> 'self
    method position        : position -> 'self
    method phrasenode      : phrasenode -> 'self
    method phrase          : phrase -> 'self
    method patternnode     : patternnode -> 'self
    method pattern         : pattern -> 'self
    method operator        : operator -> 'self
    method num             : num -> 'self
    method name            : name -> 'self
    method logical_binop   : logical_binop -> 'self
    method location        : location -> 'self
    method iterpatt        : iterpatt -> 'self
    method funlit          : funlit -> 'self
<<<<<<< HEAD
    method presence_flag   : presence_flag -> 'self
    (* method quantifier      : quantifier -> 'self *)
=======
    method quantifier      : quantifier -> 'self
>>>>>>> 8b62ab56
    method fieldspec       : fieldspec -> 'self
    method fieldconstraint : fieldconstraint -> 'self
    method directive       : directive -> 'self
    method tyvar           : tyvar -> 'self
    method datatype        : datatype -> 'self
    method datatype'       : datatype' -> 'self
    method type_arg        : type_arg -> 'self
    method session_type    : session_type -> 'self
    method constant        : constant -> 'self
    method binop           : binop -> 'self
    method tybinop         : tyarg list * binop -> 'self
    method bindingnode     : bindingnode -> 'self
    method binding         : binding -> 'self
    method program         : program -> 'self
    method unknown         : 'a. 'a -> 'self
  end
  

(*
  The special casse of a predicate class
*)
class virtual predicate :
object
  inherit fold
  method virtual satisfied : bool
end

(* A combination of fold and map *)
class fold_map :
object ('self)
  method binder          : binder -> 'self * binder
  method binding         : binding -> 'self * binding
  method bindingnode     : bindingnode -> 'self * bindingnode
  method binop           : binop -> 'self * binop
  method tybinop         : tyarg list * binop -> 'self * (tyarg list * binop)
  method bool            : bool -> 'self * bool
  method char            : char -> 'self * char
  method constant        : constant -> 'self * constant
  method datatype        : datatype -> 'self * datatype
  method datatype'       : datatype' -> 'self * datatype'
  method directive       : directive -> 'self * directive
  method fieldconstraint : fieldconstraint -> 'self * fieldconstraint
  method fieldspec       : fieldspec -> 'self * fieldspec
  method float           : float -> 'self * float
  method funlit          : funlit -> 'self * funlit
  method int             : int -> 'self * int
  method iterpatt        : iterpatt -> 'self * iterpatt
  method list            : 'a . ('self -> 'a -> 'self * 'a) -> 'a list -> 'self * 'a list
  method location        : location -> 'self * location
  method logical_binop   : logical_binop -> 'self * logical_binop
  method name            : name -> 'self * name
  method num             : num -> 'self * num
  method operator        : operator -> 'self * operator
  method option          : 'a . ('self -> 'a -> 'self * 'a) -> 'a option -> 'self * 'a option
  method patternnode     : patternnode -> 'self * patternnode
  method pattern         : pattern -> 'self * pattern
  method phrase          : phrase -> 'self * phrase
  method phrasenode      : phrasenode -> 'self * phrasenode
  method position        : position -> 'self * position
  method program         : program -> 'self * program
  (* method quantifier      : quantifier -> 'self * quantifier *)
  method regex           : regex -> 'self * regex
  method regexflag       : regexflag -> 'self * regexflag
  method replace_rhs     : replace_rhs -> 'self * replace_rhs
  method row             : row -> 'self * row
  method row_var         : row_var -> 'self * row_var
  method sec             : sec -> 'self * sec
  method session_type    : session_type -> 'self * session_type
  method sentence        : sentence -> 'self * sentence
  method string          : name -> 'self * name
  method subkind         : subkind -> 'self * subkind
  method type_arg        : type_arg -> 'self * type_arg
  method tyunary_op      : tyarg list * unary_op -> 'self * (tyarg list * unary_op)
  method unary_op        : unary_op -> 'self * unary_op
  method unknown         : 'a . 'a -> 'self * 'a
end<|MERGE_RESOLUTION|>--- conflicted
+++ resolved
@@ -45,12 +45,7 @@
     method iterpatt        : iterpatt -> iterpatt
     method funlit          : funlit -> funlit
     method fieldspec       : fieldspec -> fieldspec
-<<<<<<< HEAD
-    method presence_flag   : presence_flag -> presence_flag
     (* method quantifier      : quantifier -> quantifier *)
-=======
-    method quantifier      : quantifier -> quantifier
->>>>>>> 8b62ab56
     method fieldconstraint : fieldconstraint -> fieldconstraint
     method directive       : directive -> directive
     method datatype        : datatype -> datatype
@@ -112,12 +107,7 @@
     method location        : location -> 'self
     method iterpatt        : iterpatt -> 'self
     method funlit          : funlit -> 'self
-<<<<<<< HEAD
-    method presence_flag   : presence_flag -> 'self
     (* method quantifier      : quantifier -> 'self *)
-=======
-    method quantifier      : quantifier -> 'self
->>>>>>> 8b62ab56
     method fieldspec       : fieldspec -> 'self
     method fieldconstraint : fieldconstraint -> 'self
     method directive       : directive -> 'self
