open Types
open Sugartypes
open Utility
open List

module SEnv = Env.String

(* Check that no datatype is left undesugared. *)
let all_datatypes_desugared =
object (self)
  inherit SugarTraversals.predicate as super

  val all_desugared = true
  method satisfied = all_desugared

  method datatype' = function
      (_, None) -> {< all_desugared = false >}
    | _ -> self

  method phrasenode = function
    | `TableLit (_, (_, None), _, _) -> {< all_desugared = false >}
    | p -> super#phrasenode p
end

(* Find all 'unbound' type variables in a term *)
let typevars =
object (self)
  inherit SugarTraversals.fold as super

  (* TODO:

     check that duplicate type variables have the same kind
  *)

  val tyvars : type_variable list = []
  val bound  : type_variable list = []

  method tyvars = Utility.unduplicate (=) (List.rev tyvars)

  method add tv =
    if List.mem tv bound then self
    else
      {< tyvars = tv :: tyvars >}

  method bind tv = {< bound = tv :: bound >}

  method bindingnode = function
    (* type declarations bind variables; exclude those from the
       analysis. *)
    | `Type _    -> self
    | b          -> super#bindingnode b

  method datatype = function
    | TypeVar (x, k)      -> self#add (x, `Type k, `Flexible)
    | RigidTypeVar (x, k) -> self#add (x, `Type k, `Rigid)
    | MuType (v, t)       -> let o = self#bind (v, `Type (`Any, `Any), `Rigid) in o#datatype t
    | ForallType (qs, t)  ->
        let o =
          List.fold_left
            (fun o q ->
               o#bind (rigidify q))
            self
            qs
        in
          o#datatype t
    | dt                  -> super#datatype dt

  method session_type = function
    | `TypeVar (x, (lin, _)) -> self#add (x, `Type (lin, `Session), `Flexible)
    | `RigidTypeVar (x, (lin, _)) -> self#add (x, `Type (lin, `Session), `Rigid)
    | st -> super#session_type st

  method row_var = function
    | `Closed           -> self
    | `Open (x, k)      -> self#add (x, `Row k, `Flexible)
    | `OpenRigid (x, k) -> self#add (x, `Row k, `Rigid)
    | `Recursive (s, r) -> let o = self#bind (s, `Row (`Any, `Any), `Rigid) in o#row r

<<<<<<< HEAD
  method presence_flag = function
    | `Absent
    | `Present -> self
    | `Var s -> self#add (s, `Presence, `Flexible)
    | `RigidVar s -> self#add (s, `Presence, `Rigid)
=======
  method fieldspec = function
    | `Absent -> self
    | `Present t -> self#datatype t
    | `RigidVar s -> self#add (`RigidPresenceVar s)
    | `Var s -> self#add (`PresenceVar s)
>>>>>>> 8b62ab56
end

type var_env = { tenv : Types.meta_type_var StringMap.t;
                 renv : Types.meta_row_var StringMap.t;
                 penv : Types.meta_presence_var StringMap.t }

let empty_env = {tenv = StringMap.empty; renv = StringMap.empty; penv = StringMap.empty}

exception UnexpectedFreeVar of string

module Desugar =
struct
  let rec datatype var_env (alias_env : Types.tycon_environment) t =
  let datatype var_env t = datatype var_env alias_env t in
    let lookup_type t = StringMap.find t var_env.tenv in
      match t with
        | TypeVar (s, _) -> (try `MetaTypeVar (lookup_type s)
                             with NotFound _ -> raise (UnexpectedFreeVar s))
        | RigidTypeVar (s, _) -> (try `MetaTypeVar (lookup_type s)
                                  with NotFound _ -> raise (UnexpectedFreeVar s))
        | FunctionType (f, e, t) ->
            `Function (Types.make_tuple_type (List.map (datatype var_env) f),
                       row var_env alias_env e,
                       datatype var_env t)
        | LolliType (f, e, t) ->
            `Lolli (Types.make_tuple_type (List.map (datatype var_env) f),
                       row var_env alias_env e,
                       datatype var_env t)
        | MuType (name, t) ->
            let var = Types.fresh_raw_variable () in
            let point = Unionfind.fresh (`Flexible (var, (`Any, `Any))) in
            let tenv = StringMap.add name point var_env.tenv in
            let _ = Unionfind.change point (`Recursive (var, datatype {var_env with tenv=tenv} t)) in
              `MetaTypeVar point
        | ForallType (qs, t) ->
            let desugar_quantifier (var_env, qs) =
              fun (name, kind, freedom) ->
                match kind with
                | `Type subkind ->
                    let var = Types.fresh_raw_variable () in
                    let point = Unionfind.fresh (`Rigid (var, subkind)) in
                    let q = `TypeVar ((var, subkind), point) in
                    let var_env = {var_env with tenv=StringMap.add name point var_env.tenv} in
                      var_env, q::qs
                | `Row subkind ->
                    let var = Types.fresh_raw_variable () in
                    let point = Unionfind.fresh (`Rigid (var, subkind)) in
                    let q = `RowVar ((var, subkind), point) in
                    let var_env = {var_env with renv=StringMap.add name point var_env.renv} in
                      var_env, q::qs
                | `Presence ->
                    let var = Types.fresh_raw_variable () in
                    let point = Unionfind.fresh (`Rigid var) in
                    let q = `PresenceVar (var, point) in
                    let var_env = {var_env with penv=StringMap.add name point var_env.penv} in
                      var_env, q::qs in

            let var_env, qs =
              List.fold_left desugar_quantifier (var_env, []) qs in
            let qs = List.rev qs in
            let t = datatype var_env t in
              `ForAll (Types.box_quantifiers qs, t)
        | UnitType -> Types.unit_type
        | TupleType ks ->
            let labels = map string_of_int (Utility.fromTo 1 (1 + length ks)) in
            let unit = Types.make_empty_closed_row () in
            let present (s, x) = (s, `Present x)
            in
              `Record (fold_right2 (curry (Types.row_with -<- present)) labels (map (datatype var_env) ks) unit)
        | RecordType r -> `Record (row var_env alias_env r)
        | VariantType r -> `Variant (row var_env alias_env r)
        | TableType (r, w, n) -> `Table (datatype var_env r, datatype var_env w, datatype var_env n)
        | ListType k -> `Application (Types.list, [`Type (datatype var_env k)])
        | TypeApplication (tycon, ts) ->
            begin match SEnv.find alias_env tycon with
              | None -> failwith (Printf.sprintf "Unbound type constructor %s" tycon)
              | Some (`Alias _) -> let ts = List.map (type_arg var_env alias_env) ts in
                  (* TODO: check that the kinds match up *)
                  Instantiate.alias tycon ts alias_env
              | Some (`Abstract abstype) ->
                  (* TODO: check that the kinds match up *)
                  `Application (abstype, List.map (type_arg var_env alias_env) ts)
            end
        | PrimitiveType k -> `Primitive k
        | DBType -> `Primitive `DB
<<<<<<< HEAD
        | Session s -> `Session (session_type var_env alias_env s)
  and session_type var_env alias_env =
    let lookup_type t = StringMap.find t var_env.tenv in
    (* HACKY *)
    function
    | `Input (t, s) -> `Input (datatype var_env alias_env t, session_type var_env alias_env s)
    | `Output (t, s) -> `Output (datatype var_env alias_env t, session_type var_env alias_env s)
    | `Select r -> `Select (row var_env alias_env r)
    | `Choice r -> `Choice (row var_env alias_env r)
    | `TypeVar (s, _) ->
      begin
        try `MetaSessionVar (lookup_type s)
        with NotFound _ -> raise (UnexpectedFreeVar s)
      end
    | `RigidTypeVar (s, _) ->
      begin
        try `MetaSessionVar (lookup_type s)
        with NotFound _ -> raise (UnexpectedFreeVar s)
      end
    | `Dual s -> `Dual (session_type var_env alias_env s)
    | `End -> `End

  and presence var_env _alias_env =
    let lookup_flag = flip StringMap.find var_env.penv in
=======
  and fieldspec ({tenv=_; renv=_; penv=penv} as var_env) alias_env =
    let lookup_flag = flip StringMap.find penv in
>>>>>>> 8b62ab56
      function
        | `Absent -> `Absent
        | `Present t -> `Present (datatype var_env alias_env t)
        | `RigidVar name
        | `Var name ->
            begin
              try `Var (lookup_flag name)
              with NotFound _ -> raise (UnexpectedFreeVar name)
            end
  and row var_env alias_env (fields, rv) =
    let lookup_row = flip StringMap.find var_env.renv in
    let seed =
      match rv with
        | `Closed -> Types.make_empty_closed_row ()
        | `OpenRigid (rv, _)
        | `Open (rv, _) ->
            begin
              try (StringMap.empty, lookup_row rv, false)
              with NotFound _ -> raise (UnexpectedFreeVar rv)
            end
        | `Recursive (name, r) ->
            let var = Types.fresh_raw_variable () in
            let point = Unionfind.fresh (`Flexible (var, (`Any, `Any))) in
            let renv = StringMap.add name point var_env.renv in
            let _ = Unionfind.change point (`Recursive (var, row {var_env with renv=renv} alias_env r)) in
              (StringMap.empty, point, false) in
    let fields =
        List.map
<<<<<<< HEAD
          (fun (k, (f, t)) ->
             let f = presence var_env alias_env f in
               (k, (f, datatype var_env alias_env t)))
          fields
=======
          (fun (k, p) ->
            (k, fieldspec var_env alias_env p))
          fields 
>>>>>>> 8b62ab56
    in
      fold_right Types.row_with fields seed
  and type_arg var_env alias_env =
    function
      | `Type t -> `Type (datatype var_env alias_env t)
      | `Row r -> `Row (row var_env alias_env r)
<<<<<<< HEAD
      | `Presence f -> `Presence (presence var_env alias_env f)

=======
      | `Presence f -> `Presence (fieldspec var_env alias_env f)
            
>>>>>>> 8b62ab56
  let generate_var_mapping (vars : type_variable list) : (Types.quantifier list * var_env) =
    let addt x t envs = {envs with tenv = StringMap.add x t envs.tenv} in
    let addr x r envs = {envs with renv = StringMap.add x r envs.renv} in
    let addf x f envs = {envs with penv = StringMap.add x f envs.penv} in
    let vars, var_env =
      List.fold_left
        (fun (vars, envs) ->
           let var = Types.fresh_raw_variable () in
             fun (x, kind, freedom) ->
             match (kind, freedom) with
             | (`Type subkind, `Flexible) ->
               let t = Unionfind.fresh (`Flexible (var, subkind)) in
                 `TypeVar ((var, subkind), t)::vars, addt x t envs
             (* (var, `Type subkind, `Flexible)::vars, addt x t envs *)
             | (`Type subkind, `Rigid) ->
               let t = Unionfind.fresh (`Rigid (var, subkind)) in
                 `TypeVar ((var, subkind), t)::vars, addt x t envs
             (* (var, `Type subkind, `Rigid)::vars, addt x t envs *)
             | (`Row subkind, `Flexible) ->
               let r = Unionfind.fresh (`Flexible (var, subkind)) in
                 `RowVar ((var, subkind), r)::vars, addr x r envs
             (* (var, `Row subkind, `Flexible)::vars, addr x r envs *)
             | (`Row subkind, `Rigid) ->
               let r = Unionfind.fresh (`Rigid (var, subkind)) in
                 `RowVar ((var, subkind), r)::vars , addr x r envs
             (* (var, `Row subkind, `Rigid)::vars, addr x r envs *)
             | (`Presence, `Flexible) ->
               let f = Unionfind.fresh (`Flexible var) in
                 `PresenceVar (var, f)::vars, addf x f envs
             (* (var, `Presence, `Flexible)::vars, addf x f envs *)
             | (`Presence, `Rigid) ->
               let f = Unionfind.fresh (`Rigid var) in
                 `PresenceVar (var, f)::vars, addf x f envs)
             (* (var, `Presence, `Flexible)::vars, addf x f envs) *)
        ([], empty_env)
        vars
    in
      List.rev vars, var_env

  let datatype' map alias_env (dt, _ : datatype') =
    (dt, Some (datatype map alias_env dt))

  (* Desugar a typename declaration.  Free variables are not allowed
     here (except for the parameters, of course). *)
  let typename alias_env name args (rhs : Sugartypes.datatype') =
      try
        let empty_envs =
          {tenv=StringMap.empty; renv=StringMap.empty; penv=StringMap.empty} in
        let args, envs =
          ListLabels.fold_right ~init:([], empty_envs) args
            ~f:(fun (q, _) (args, {tenv=tenv; renv=renv; penv=penv}) ->
                  let var = Types.fresh_raw_variable () in
                    match q with
                      | (name, `Type subkind, _freedom) ->
                          let point = Unionfind.fresh (`Rigid (var, subkind)) in
                            ((q, Some (`TypeVar ((var, subkind), point)))::args,
                             {tenv=StringMap.add name point tenv; renv=renv; penv=penv})
                      | (name, `Row subkind, _freedom) ->
                          let point = Unionfind.fresh (`Rigid (var, subkind)) in
                            ((q, Some (`RowVar ((var, subkind), point)))::args,
                             {tenv=tenv; renv=StringMap.add name point renv; penv=penv})
                      | (name, `Presence, _freedom) ->
                          let point = Unionfind.fresh (`Rigid var) in
                            ((q, Some (`PresenceVar (var, point)))::args,
                             {tenv=tenv; renv=renv; penv=StringMap.add name point penv})) in
          (args, datatype' envs alias_env rhs)
      with
        | UnexpectedFreeVar x ->
            failwith ("Free variable ("^ x ^") in definition of typename "^ name)

  (* Desugar a foreign function declaration.  Foreign declarations
     cannot use type variables from the context.  Any type variables
     found are implicitly universally quantified at this point. *)
  let foreign alias_env dt =
    let tvars = (typevars#datatype' dt)#tyvars in
      datatype' (snd (generate_var_mapping tvars)) alias_env dt
<<<<<<< HEAD

  (* Desugar a table literal.  No free variables are allowed here.
     We generate both read and write types by looking for readonly constraints *)
=======
        

 (* Desugar a table literal.  No free variables are allowed here.
    We generate both read and write types by looking for readonly constraints *)
>>>>>>> 8b62ab56
  let tableLit alias_env constraints dt =
    try
      let (_, Some read_type) = datatype' empty_env alias_env (dt, None) in
      let write_row, needed_row =
        match TypeUtils.concrete_type read_type with
<<<<<<< HEAD
          | `Record (fields, _, _) ->
            StringMap.fold
              (fun label t (write, needed) ->
                match lookup label constraints with
                  | Some cs ->
                    if List.exists ((=) `Readonly) cs then
                      (write, needed)
                    else (* if List.exists ((=) `Default) cs then *)
                      (Types.row_with (label, t) write, needed)
                  | _  ->
                    let add = Types.row_with (label, t) in
                      (add write, add needed))
              fields
              (Types.make_empty_closed_row (), Types.make_empty_closed_row ())
          | _ -> failwith "Table types must be record types"
=======
        | `Record (fields, _) ->
           StringMap.fold
             (fun label t (write, needed) ->
              match lookup label constraints with
              | Some cs ->
                 if List.exists ((=) `Readonly) cs then
                   (write, needed)
                 else (* if List.exists ((=) `Default) cs then *)
                   (Types.row_with (label, t) write, needed)
              | _  ->
                 let add = Types.row_with (label, t) in
                 (add write, add needed))
             fields
             (Types.make_empty_closed_row (), Types.make_empty_closed_row ())
        | _ -> failwith "Table types must be record types"
>>>>>>> 8b62ab56
      in
      (* We deliberately don't concretise the returned read_type in
          the hope of improving error messages during type
          inference. *)
      read_type, `Record write_row, `Record needed_row
    with UnexpectedFreeVar x ->
      failwith ("Free variable ("^ x ^") in table literal")
end


(* convert a syntactic type into a semantic type, using `map' to resolve free type variables *)
let desugar initial_alias_env map =
object (self)
  inherit SugarTraversals.fold_map as super

  val alias_env = initial_alias_env

  method patternnode = function
    | `HasType (pat, dt) ->
        let o, pat = self#pattern pat in
          o, `HasType (pat, Desugar.datatype' map alias_env dt)
    | p -> super#patternnode p


  method phrasenode = function
    | `Block (bs, p) ->
        (* aliases bound in `bs'
           should not escape the scope of the block *)
        let o       = {<>} in
        let o, bs  = o#list (fun o -> o#binding) bs in
        let _o, p  = o#phrase p in
          (* NB: we return `self' rather than `_o' in order to return
             to the outer scope; any aliases bound in _o are
             unreachable from outside the block *)
          self, `Block (bs, p)
    | `TypeAnnotation (p, dt) ->
        let o, p = self#phrase p in
          o, `TypeAnnotation (p, Desugar.datatype' map self#aliases dt)
    | `Upcast (p, dt1, dt2) ->
        let o, p = self#phrase p in
          o, `Upcast (p, Desugar.datatype' map alias_env dt1, Desugar.datatype' map alias_env dt2)
<<<<<<< HEAD
    | `TableLit (t, (dt, _), cs, p) ->
=======
     | `TableLit (t, (dt, _), cs, p) ->
>>>>>>> 8b62ab56
        let read, write, needed = Desugar.tableLit alias_env cs dt in
        let o, t = self#phrase t in
        let o, p = o#phrase p in
          o, `TableLit (t, (dt, Some (read, write, needed)), cs, p)
    (* Switch and receive type annotations are never filled in by
       this point, so we ignore them.  *)
    | p -> super#phrasenode p

  method bindingnode = function
    | `Type (t, args, dt) ->
        let args, dt' = Desugar.typename alias_env t args dt in
        let (name, vars, (t, Some dt)) = (t, args, dt') in
          (* NB: type aliases are scoped; we allow shadowing.
             We also allow type aliases to shadow abstract types. *)
          ({< alias_env = SEnv.bind alias_env (name, `Alias (List.map (snd ->- val_of) vars, dt)) >},
           `Type (name, vars, (t, Some dt)))

    | `Val (tyvars, pat, p, loc, dt) ->
        let o, pat = self#pattern pat in
        let o, p   = o#phrase p in
        let o, loc = o#location loc in
          o, `Val (tyvars, pat, p, loc, opt_map (Desugar.datatype' map alias_env) dt)
    | `Fun (bind, lin, (tyvars, fl), loc, dt) ->
        let o, bind = self#binder bind in
        let o, fl   = o#funlit fl in
        let o, loc  = o#location loc in
          o, `Fun (bind, lin, (tyvars, fl), loc, opt_map (Desugar.datatype' map alias_env) dt)
    | `Funs binds ->
        let o, binds =
          super#list
            (fun o (bind, lin, (tyvars, fl), loc, dt, pos) ->
               let o, bind = o#binder bind in
               let o, fl   = o#funlit fl in
               let o, loc  = o#location loc in
               let    dt   = opt_map (Desugar.datatype' map alias_env) dt in
               let o, pos  = o#position pos
               in (o, (bind, lin, (tyvars, fl), loc, dt, pos)))
            binds
        in o, `Funs binds
    | `Foreign (bind, lang, dt) ->
        let o, bind = self#binder bind in
        let dt' = Desugar.foreign alias_env dt in
          self, `Foreign (bind, lang, dt')
    | b -> super#bindingnode b

  method sentence =
    (* return any aliases bound to the interactive loop so that they
       are available to future input.  The default definition will
       do fine here *)
    super#sentence

  method program (bindings, e) =
    (* as with a block, bindings should not escape here *)
    let o           = {<>} in
    let o, bindings = o#list (fun o -> o#binding) bindings in
    let _o, e       = o#option (fun o -> o#phrase) e in
      self, (bindings, e)

  method aliases = alias_env
end

let phrase alias_env p =
  let tvars = (typevars#phrase p)#tyvars in
    (desugar alias_env (snd (Desugar.generate_var_mapping tvars)))#phrase p

let binding alias_env b =
  let tvars = (typevars#binding b)#tyvars in
    (desugar alias_env (snd (Desugar.generate_var_mapping tvars)))#binding b

let toplevel_bindings alias_env bs =
  let alias_env, bnds =
    List.fold_left
      (fun (alias_env, bnds) bnd ->
         let o, bnd = binding alias_env bnd in
           (o#aliases, bnd::bnds))
    (alias_env, [])
      bs
  in alias_env, List.rev bnds

let program alias_env (bindings, p : Sugartypes.program) : Sugartypes.program =
  let alias_env, bindings = toplevel_bindings alias_env bindings in
    (bindings, opt_map (phrase alias_env ->- snd) p)

let sentence typing_env = function
  | `Definitions bs ->
      let alias_env, bs' = toplevel_bindings typing_env.tycon_env bs in
        {typing_env with tycon_env = alias_env}, `Definitions bs'
  | `Expression  p  -> let o, p = phrase typing_env.tycon_env p in
      {typing_env with tycon_env = o#aliases}, `Expression p
  | `Directive   d  -> typing_env, `Directive d

let read ~aliases s =
  let dt, _ = Parse.parse_string ~in_context:(Parse.fresh_context ()) Parse.datatype s in
  let vars, var_env = Desugar.generate_var_mapping (typevars#datatype dt)#tyvars in
  let () = List.iter Generalise.rigidify_quantifier vars in
    (Types.for_all (vars, Desugar.datatype var_env aliases dt))<|MERGE_RESOLUTION|>--- conflicted
+++ resolved
@@ -76,19 +76,11 @@
     | `OpenRigid (x, k) -> self#add (x, `Row k, `Rigid)
     | `Recursive (s, r) -> let o = self#bind (s, `Row (`Any, `Any), `Rigid) in o#row r
 
-<<<<<<< HEAD
-  method presence_flag = function
-    | `Absent
-    | `Present -> self
-    | `Var s -> self#add (s, `Presence, `Flexible)
-    | `RigidVar s -> self#add (s, `Presence, `Rigid)
-=======
   method fieldspec = function
     | `Absent -> self
     | `Present t -> self#datatype t
-    | `RigidVar s -> self#add (`RigidPresenceVar s)
-    | `Var s -> self#add (`PresenceVar s)
->>>>>>> 8b62ab56
+    | `Var s -> self#add (s, `Presence, `Flexible)
+    | `RigidVar s -> self#add (s, `Presence, `Rigid)
 end
 
 type var_env = { tenv : Types.meta_type_var StringMap.t;
@@ -174,7 +166,6 @@
             end
         | PrimitiveType k -> `Primitive k
         | DBType -> `Primitive `DB
-<<<<<<< HEAD
         | Session s -> `Session (session_type var_env alias_env s)
   and session_type var_env alias_env =
     let lookup_type t = StringMap.find t var_env.tenv in
@@ -197,12 +188,8 @@
     | `Dual s -> `Dual (session_type var_env alias_env s)
     | `End -> `End
 
-  and presence var_env _alias_env =
+  and fieldspec var_env alias_env =
     let lookup_flag = flip StringMap.find var_env.penv in
-=======
-  and fieldspec ({tenv=_; renv=_; penv=penv} as var_env) alias_env =
-    let lookup_flag = flip StringMap.find penv in
->>>>>>> 8b62ab56
       function
         | `Absent -> `Absent
         | `Present t -> `Present (datatype var_env alias_env t)
@@ -231,29 +218,17 @@
               (StringMap.empty, point, false) in
     let fields =
         List.map
-<<<<<<< HEAD
-          (fun (k, (f, t)) ->
-             let f = presence var_env alias_env f in
-               (k, (f, datatype var_env alias_env t)))
-          fields
-=======
           (fun (k, p) ->
             (k, fieldspec var_env alias_env p))
           fields 
->>>>>>> 8b62ab56
     in
       fold_right Types.row_with fields seed
   and type_arg var_env alias_env =
     function
       | `Type t -> `Type (datatype var_env alias_env t)
       | `Row r -> `Row (row var_env alias_env r)
-<<<<<<< HEAD
-      | `Presence f -> `Presence (presence var_env alias_env f)
-
-=======
       | `Presence f -> `Presence (fieldspec var_env alias_env f)
             
->>>>>>> 8b62ab56
   let generate_var_mapping (vars : type_variable list) : (Types.quantifier list * var_env) =
     let addt x t envs = {envs with tenv = StringMap.add x t envs.tenv} in
     let addr x r envs = {envs with renv = StringMap.add x r envs.renv} in
@@ -330,39 +305,16 @@
   let foreign alias_env dt =
     let tvars = (typevars#datatype' dt)#tyvars in
       datatype' (snd (generate_var_mapping tvars)) alias_env dt
-<<<<<<< HEAD
-
-  (* Desugar a table literal.  No free variables are allowed here.
-     We generate both read and write types by looking for readonly constraints *)
-=======
         
 
  (* Desugar a table literal.  No free variables are allowed here.
     We generate both read and write types by looking for readonly constraints *)
->>>>>>> 8b62ab56
   let tableLit alias_env constraints dt =
     try
       let (_, Some read_type) = datatype' empty_env alias_env (dt, None) in
       let write_row, needed_row =
         match TypeUtils.concrete_type read_type with
-<<<<<<< HEAD
-          | `Record (fields, _, _) ->
-            StringMap.fold
-              (fun label t (write, needed) ->
-                match lookup label constraints with
-                  | Some cs ->
-                    if List.exists ((=) `Readonly) cs then
-                      (write, needed)
-                    else (* if List.exists ((=) `Default) cs then *)
-                      (Types.row_with (label, t) write, needed)
-                  | _  ->
-                    let add = Types.row_with (label, t) in
-                      (add write, add needed))
-              fields
-              (Types.make_empty_closed_row (), Types.make_empty_closed_row ())
-          | _ -> failwith "Table types must be record types"
-=======
-        | `Record (fields, _) ->
+        | `Record (fields, _, _) ->
            StringMap.fold
              (fun label t (write, needed) ->
               match lookup label constraints with
@@ -377,7 +329,6 @@
              fields
              (Types.make_empty_closed_row (), Types.make_empty_closed_row ())
         | _ -> failwith "Table types must be record types"
->>>>>>> 8b62ab56
       in
       (* We deliberately don't concretise the returned read_type in
           the hope of improving error messages during type
@@ -419,11 +370,7 @@
     | `Upcast (p, dt1, dt2) ->
         let o, p = self#phrase p in
           o, `Upcast (p, Desugar.datatype' map alias_env dt1, Desugar.datatype' map alias_env dt2)
-<<<<<<< HEAD
     | `TableLit (t, (dt, _), cs, p) ->
-=======
-     | `TableLit (t, (dt, _), cs, p) ->
->>>>>>> 8b62ab56
         let read, write, needed = Desugar.tableLit alias_env cs dt in
         let o, t = self#phrase t in
         let o, p = o#phrase p in
