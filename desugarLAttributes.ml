--- conflicted
+++ resolved
@@ -72,15 +72,9 @@
 let desugar_lonevent : phrasenode -> phrasenode =
   let event_handler_pair pos = function
     | (name, [rhs]) ->
-<<<<<<< HEAD
         let event_name = StringLabels.sub ~pos:4 ~len:(String.length name - 4) name in
           `TupleLit [`Constant (`String event_name), pos;
-                     `FunLit (None, `Unl, ([[`Variable ("event", None, pos), pos]], rhs)), pos], pos
-=======
-        let event = StringLabels.sub ~pos:4 ~len:(String.length name - 4) name in
-          `TupleLit [`Constant (`String event), pos;
                      `FunLit (None, `Unl, ([[`Variable ("event", None, pos), pos]], rhs), `Client), pos], pos
->>>>>>> d66ce1ff
     | _ -> assert false
   in function
     | `Xml (tag, attrs, attrexp, children)
