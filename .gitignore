*~
*.o
*.a
*.cma
*.cmxa
*.cmo
*.cmi
*.cmx
*.annot
*.output
links
jsonlex.ml
jsonparse.ml
jsonparse.mli
lexer.ml
parser.ml
parser.mli
xmlLexer.ml
xmlParser.ml
xmlParser.mli
._d
._ncdi
._bcdi
*.links.cache
<<<<<<< HEAD
Makefile.config
\#*\#
=======

# Emacs temporary and backup files
\#*
.#*

# documentation
quick-help.html
doc/*.aux
doc/*.log
doc/*.pdf
doc/*.toc

# ocamlbuild artefacts
_build
links.byte
links.native

# database configuration
tests/database/config

# shredding configuration
tests/shredding/config
>>>>>>> f52ff433
<|MERGE_RESOLUTION|>--- conflicted
+++ resolved
@@ -22,10 +22,6 @@
 ._ncdi
 ._bcdi
 *.links.cache
-<<<<<<< HEAD
-Makefile.config
-\#*\#
-=======
 
 # Emacs temporary and backup files
 \#*
@@ -47,5 +43,4 @@
 tests/database/config
 
 # shredding configuration
-tests/shredding/config
->>>>>>> f52ff433
+tests/shredding/config