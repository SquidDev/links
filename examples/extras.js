--- conflicted
+++ resolved
@@ -17,11 +17,7 @@
   }
   return 0;
 }
-<<<<<<< HEAD
-var jsmandelbrot =LINKS.kify(_mandelbrot, 2);
-=======
 var jsmandelbrot =LINKS.kify(_mandelbrot);
->>>>>>> d74ef77b
 
 function _getCanvasById(id) {
   var node =_getNodeById(id);
@@ -33,15 +29,9 @@
 function _canvasFillRect(context, x, y, width, height) {
   context.fillRect(x, y, width, height);
 }
-<<<<<<< HEAD
-var getCanvasById = LINKS.kify(_getCanvasById, 1);
-var canvasSetFillStyle = LINKS.kify(_canvasSetFillStyle, 2);
-var canvasFillRect = LINKS.kify(_canvasFillRect, 5);
-=======
 var getCanvasById = LINKS.kify(_getCanvasById);
 var canvasSetFillStyle = LINKS.kify(_canvasSetFillStyle);
 var canvasFillRect = LINKS.kify(_canvasFillRect);
->>>>>>> d74ef77b
 
 
 function _plot(context, x, y) {
@@ -95,14 +85,4 @@
   //domInsertBefore(enxml(string_of_int(totalTime)++"ms"), getNodeById(id));
   //debug("Time to draw "++id++": "++string_of_int(totalTime)++"ms") 
 }
-<<<<<<< HEAD
-var fullyNativeMandelbrot = LINKS.kify(_fullyNativeMandelbrot, 0);
-
-
-function _getCurrentTime() {
-  return (new Date()).getTime();
-}
-var getCurrentTime = LINKS.kify(_getCurrentTime, 0);
-=======
-var fullyNativeMandelbrot = LINKS.kify(_fullyNativeMandelbrot);
->>>>>>> d74ef77b
+var fullyNativeMandelbrot = LINKS.kify(_fullyNativeMandelbrot);