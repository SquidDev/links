--- conflicted
+++ resolved
@@ -136,15 +136,9 @@
                             (bs, body) =
     let xb, x = Var.fresh_global_var_of_type (Instantiate.alias "Page" [] tycon_env) in
     let render_page = Env.String.lookup nenv "renderPage" in
-<<<<<<< HEAD
-    let (tail : Ir.tail_computation) = `Apply (`Variable render_page, [`Variable x]) in
-    let (frame : Value.frame) = (`Global, x, Value.empty_env, ([], tail)) in
-    let (cont : Value.continuation) = [[frame]] in (* (Ir.scope * Ir.var * env * Ir.computation) *)
-=======
     let tail = `Apply (`Variable render_page, [`Variable x]) in
     let frame = Value.Continuation.Frame.make `Global x Value.Env.empty ([], tail) in
     let cont = Value.Continuation.(frame &> empty) in
->>>>>>> 85c61335
       (bs @ [`Let (xb, ([], body))], tail), cont
 
   let resolve_json_state req_data v =
@@ -163,18 +157,13 @@
     match req with
       | ServerCont t ->
         Debug.print("Doing ServerCont for client ID " ^ client_id_str);
-<<<<<<< HEAD
-        Eval.apply render_cont Value.toplevel_hs valenv (t, []) >>= fun (_, v) -> (* FIXME: The handler stack shouldn't be the default [Value.toplevel_hs] *)
-        Lwt.return ("text/html", Value.string_of_value v)
-=======
         Eval.apply render_cont valenv (t, []) >>= fun (_, v) ->
         let res = render_servercont_cont v in
         Lwt.return ("text/html", res)
->>>>>>> 85c61335
       | ClientReturn(cont, arg) ->
         Debug.print("Doing ClientReturn for client ID " ^ client_id_str);
         Proc.resolve_external_processes arg;
-        Eval.apply_cont cont Value.toplevel_hs valenv arg >>= fun (_, result) -> (* FIXME: The handler stack shouldn't be the default [Value.toplevel_hs] *)
+        Eval.apply_cont cont valenv arg >>= fun (_, result) ->
         let json_state = resolve_json_state req_data result in
         let result_json = Json.jsonize_value_with_state result json_state in
         Lwt.return ("text/plain", Utility.base64encode result_json)
@@ -186,13 +175,8 @@
         Proc.resolve_external_processes func;
         List.iter Proc.resolve_external_processes args;
         List.iter (Proc.resolve_external_processes -<- fst -<- snd)
-<<<<<<< HEAD
-          (IntMap.bindings (Value.get_parameters env));
-        Eval.apply Value.toplevel_cont Value.toplevel_hs env (func, args) >>= fun (_, r) ->
-=======
           (IntMap.bindings (Value.Env.get_parameters env));
-        Eval.apply Value.Continuation.empty env (func, args) >>= fun (_, r) ->
->>>>>>> 85c61335
+        Eval.apply Value.Continuation.toplevel env (func, args) >>= fun (_, r) ->
         (* Debug.print ("result: "^Value.Show_t.show result); *)
         if not(Proc.singlethreaded()) then
           (prerr_endline "Remaining procs on server after remote call!";
