--- conflicted
+++ resolved
@@ -156,42 +156,26 @@
     let client_id_str = ClientID.to_string client_id in
     match req with
       | ServerCont t ->
-<<<<<<< HEAD
-        Debug.print("Doing ServerCont");
+        Debug.print("Doing ServerCont for client ID " ^ client_id_str);
         Eval.apply render_cont Value.toplevel_hs valenv (t, []) >>= fun (_, v) -> (* FIXME: The handler stack shouldn't be the default [Value.toplevel_hs] *)
-        Lwt.return ("text/html", Value.string_of_value v)
-      | ClientReturn(cont, arg) ->
-        Debug.print("Doing ClientReturn ");
-        Eval.apply_cont cont Value.toplevel_hs valenv arg >>= fun (_, result) -> (* FIXME: The handler stack shouldn't be the default [Value.toplevel_hs] *)
-        let result_json = Json.jsonize_value result in
-        Lwt.return ("text/plain",
-                    Utility.base64encode result_json)
-=======
-        Debug.print("Doing ServerCont for client ID " ^ client_id_str);
-        Eval.apply render_cont valenv (t, []) >>= fun (_, v) ->
         Lwt.return ("text/html", Value.string_of_value v)
       | ClientReturn(cont, arg) ->
         Debug.print("Doing ClientReturn for client ID " ^ client_id_str);
         Proc.resolve_external_processes arg;
-        Eval.apply_cont cont valenv arg >>= fun (_, result) ->
+        Eval.apply_cont cont Value.toplevel_hs valenv arg >>= fun (_, result) -> (* FIXME: The handler stack shouldn't be the default [Value.toplevel_hs] *)
         let json_state = resolve_json_state req_data result in
         let result_json = Json.jsonize_value_with_state result json_state in
         Lwt.return ("text/plain", Utility.base64encode result_json)
->>>>>>> f4167a36
       | RemoteCall(func, env, args) ->
         Debug.print("Doing RemoteCall for function " ^ Value.string_of_value func
           ^ ", client ID: " ^ client_id_str);
         (* Debug.print ("func: " ^ Value.Show_t.show func); *)
         (* Debug.print ("args: " ^ mapstrcat ", " Value.Show_t.show args); *)
-<<<<<<< HEAD
-        Eval.apply Value.toplevel_cont Value.toplevel_hs env (func, args) >>= fun (_, r) ->
-=======
         Proc.resolve_external_processes func;
         List.iter Proc.resolve_external_processes args;
         List.iter (Proc.resolve_external_processes -<- fst -<- snd)
           (IntMap.bindings (Value.get_parameters env));
-        Eval.apply Value.toplevel_cont env (func, args) >>= fun (_, r) ->
->>>>>>> f4167a36
+        Eval.apply Value.toplevel_cont Value.toplevel_hs env (func, args) >>= fun (_, r) ->
         (* Debug.print ("result: "^Value.Show_t.show result); *)
         if not(Proc.singlethreaded()) then
           (prerr_endline "Remaining procs on server after remote call!";
