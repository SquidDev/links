--- conflicted
+++ resolved
@@ -41,37 +41,7 @@
 
 let resolve_function f env = Evalir.eval_fun env f
 
-<<<<<<< HEAD
-let rec resolve_functions closures funcmap =
-  function
-    | `FunctionPtr(x, env) ->
-        let env = IntMap.map (fun (x,s) ->
-                                resolve_functions closures funcmap x,s) (Value.get_parameters env) in
-          resolve_function funcmap x (Value.extend (Value.empty_env closures) env)
-(* Q: incorporate valenv here? *)
-    | `List elems -> `List (map (resolve_functions closures funcmap) elems)
-    | `Record fields -> `Record(alistmap (resolve_functions closures funcmap) fields)
-    | `Variant(l, v) -> `Variant(l, resolve_functions closures funcmap v)
-    | `RecFunction(defs, env, f, scope) ->
-	let clos = Value.get_closures env in
-        let env = Utility.IntMap.map
-          (fun (x,s) -> resolve_functions closures funcmap x, s) (Value.get_parameters env)
-        in `RecFunction(defs,
-                        (Value.extend (Value.empty_env clos) env),
-                        f, scope)
-    | `ClientFunction _ as x -> x
-    | `Continuation _ -> assert false     (* Unimplemented. Traverse it? *)
-    | `ProgramSlice _ -> assert false
-    | `PrimitiveFunction _ as x -> x
-    | #Value.primitive_value as x -> x
-    | `Socket _ as x -> x
-
-let parse_remote_call (valenv, nenv, tyenv) (program:Ir.program) cgi_args =
-  let funcmap = Ir.funcmap program in (* FIXME: Quite slow... *)
-  let closures = Value.get_closures valenv in
-=======
 let parse_remote_call (valenv, nenv, tyenv) cgi_args =
->>>>>>> 2ade0e33
   let fname = Utility.base64decode (assoc "__name" cgi_args) in
   let args = Utility.base64decode (assoc "__args" cgi_args) in
   (* Debug.print ("args: " ^ Value.Show_t.show (Json.parse_json args)); *)
@@ -318,7 +288,7 @@
 
   (* We can evaluate the definitions here because we know they are pure. *)
   let valenv = Evalir.run_defs valenv globals in
-  let cont0 = [cont0] in (* Todo: Transform properly into a continuation *)
+  let render_cont = [render_cont] in (* TODO: transform properly into a continuation *)
   
   Errors.display (lazy (serve_request_program
 			  (valenv, nenv, tyenv)
