(*pp deriving *)

open Notfound
open List
open Proc

open Webserver_types
open Performance
open Utility

let realpages = Settings.add_bool ("realpages", false, `System)
let ( >>= ) = Lwt.bind

module WebIf = functor (Webs : WEBSERVER) ->
struct

  module Eval = Evalir.Eval(Webs)

  type web_request =
    | ServerCont of
        Value.t                (* thunk *)
    | ClientReturn of
        Value.continuation *   (* continuation *)
        Value.t                (* argument *)
    | RemoteCall of
        Value.t *              (* function *)
        Value.env *            (* closure environment *)
        Value.t list           (* arguments *)
    | EvalMain
        deriving (Show)

  (** Does at least one of the functions have to run on the client? *)
  let is_client_program : Ir.program -> bool =
    fun (bs, _main) ->
      exists
        (function
           | `Fun (_, _, _, `Client)
           | `Alien (_, "javascript") -> true
           | `Rec defs ->
               exists
                 (fun (_, _, _, location) -> location = `Client)
                 defs
           | _ -> false)
        bs

  (* SL: dead code *)

  (* let serialize_call_to_client (continuation, name, arg) = *)
  (*   Json.jsonize_call continuation name arg *)

  let parse_remote_call (valenv, _, _) cgi_args =
    let fname = Utility.base64decode (assoc "__name" cgi_args) in
    let args = Utility.base64decode (assoc "__args" cgi_args) in
    (* Debug.print ("args: " ^ Value.Show_t.show (Json.parse_json args)); *)
    let args = Value.untuple (Json.parse_json args) in

    let fvs = Json.parse_json_b64 (assoc "__env" cgi_args) in

    let func =
      match fvs with
      | `Record [] -> `FunctionPtr (int_of_string fname, None)
      | _          -> `FunctionPtr (int_of_string fname, Some fvs) in
    RemoteCall(func, valenv, args)

  (** Boolean tests for cgi parameters *)

  (** remote client->server call *)
  let is_remote_call params =
    mem_assoc "__name" params && mem_assoc "__args" params

  (** return __result from server->client call with server continuation __continuation *)
  let is_client_return params =
    mem_assoc "__continuation" params && mem_assoc "__result" params

  (** invoke server continuation _k
      (e.g. from a hypertext link or a formlet post)
   *)
  let is_server_cont args =
    mem_assoc "_k" args

  (** Extract continuation thunk from the CGI parameter _k *)
  let parse_server_cont (valenv, _, _) params =
    ServerCont (Value.unmarshal_value valenv (assoc "_k" params))

  let parse_client_return (valenv, _, _) cgi_args =
    let fixup_cont =
      (* At some point, '+' gets replaced with ' ' in our base64-encoded
         string. Here we put it back as it was. *)
      Str.global_replace (Str.regexp " ") "+"
    in
    let cont =
      Value.unmarshal_continuation
        valenv
        (fixup_cont (assoc "__continuation" cgi_args))
    in
    (* Debug.print("continuation: " ^ Value.Show_continuation.show continuation); *)
    let arg = Json.parse_json_b64 (assoc "__result" cgi_args) in
    (* Debug.print ("arg: "^Value.Show_t.show arg); *)
      ClientReturn(cont, arg)

  let error_page_stylesheet =
    "<style>pre {border : 1px solid #c66; padding: 4px; background-color: #fee} code.typeError {display: block; padding:1em;}</style>"

  let error_page body =
    "<html>\n  <head>\n    <title>Links error</title>\n    " ^
      error_page_stylesheet ^
      "\n  </head>\n  <body>" ^
      body ^
      "\n  </body></html>\n"

  let is_multipart () =
    ((safe_getenv "REQUEST_METHOD") = "POST" &&
        string_starts_with (safe_getenv "CONTENT_TYPE") "multipart/form-data")

  let get_cgi_args() =
    if is_multipart() then
      map (fun (name, { Cgi.value=value; _ }) -> (name, value))
        (Cgi.parse_multipart_args())
    else
      Cgi.parse_args()

  (* jcheney: lifted from serve_request, to de-clutter *)
  let parse_request env cgi_args  =
    if      (is_remote_call cgi_args)
    then parse_remote_call env cgi_args
    else if (is_client_return cgi_args)
    then parse_client_return env cgi_args
    else if (is_server_cont cgi_args)
    then parse_server_cont env cgi_args
    else EvalMain

  (** In web mode, we wrap the continuation of the whole program in a
      call to renderPage. We also return the resulting continuation so
      that we can use it elsewhere (i.e. in processing ServerCont).
  *)
  let wrap_with_render_page (nenv, {Types.tycon_env=tycon_env; _ })
                            (bs, body) =
    let xb, x = Var.fresh_global_var_of_type (Instantiate.alias "Page" [] tycon_env) in
    let render_page = Env.String.lookup nenv "renderPage" in
    let (tail : Ir.tail_computation) = `Apply (`Variable render_page, [`Variable x]) in
    let (frame : Value.frame) = (`Global, x, Value.empty_env, ([], tail)) in
    let (cont : Value.continuation) = [[frame]] in (* (Ir.scope * Ir.var * env * Ir.computation) *)
      (bs @ [`Let (xb, ([], body))], tail), cont

  let perform_request valenv run render_cont =
    function
      | ServerCont t ->
        Debug.print("Doing ServerCont");
        Eval.apply render_cont Value.toplevel_hs valenv (t, []) >>= fun (_, v) -> (* FIXME: The handler stack shouldn't be the default [Value.toplevel_hs] *)
        Lwt.return ("text/html", Value.string_of_value v)
      | ClientReturn(cont, arg) ->
        Debug.print("Doing ClientReturn ");
        Eval.apply_cont cont Value.toplevel_hs valenv arg >>= fun (_, result) -> (* FIXME: The handler stack shouldn't be the default [Value.toplevel_hs] *)
        let result_json = Json.jsonize_value result in
        Lwt.return ("text/plain",
                    Utility.base64encode result_json)
      | RemoteCall(func, env, args) ->
        Debug.print("Doing RemoteCall for " ^ Value.string_of_value func);
        (* Debug.print ("func: " ^ Value.Show_t.show func); *)
        (* Debug.print ("args: " ^ mapstrcat ", " Value.Show_t.show args); *)
        Eval.apply Value.toplevel_cont Value.toplevel_hs env (func, args) >>= fun (_, r) ->
        (* Debug.print ("result: "^Value.Show_t.show result); *)
        if not(Proc.singlethreaded()) then
          (prerr_endline "Remaining procs on server after remote call!";
           assert(false));

        Lwt.return ("text/plain",
                    (* TODO: we should package up the result with event handlers,
                       client processes, and client messages *)
                    Utility.base64encode (Json.jsonize_value r))
      | EvalMain ->
         Debug.print("Doing EvalMain");
         run ()

  let run_main (valenv, _, _) (globals, (locals, main)) cgi_args () =
    ("text/html",
     if is_client_program (globals @ locals, main) then
       if Settings.get_value realpages then
         begin
           Debug.print "Running client program from server";
           let (valenv, v) = Eval.run_program valenv (locals, main) in
           (* Debug.print ("valenv" ^ Value.Show_env.show valenv); *)
           Irtojs.generate_real_client_page
             ~cgi_env:cgi_args
             (Lib.nenv, Lib.typing_env)
             (globals @ locals)
             (valenv, v)
         end
       else
         let program = (globals @ locals, main) in
         Debug.print "Running client program.";
         lazy (Irtojs.generate_program_page
                 ~cgi_env:cgi_args
                 (Lib.nenv, Lib.typing_env)
                 program)
         <|measure_as|> "irtojs"
     else
       let program = locals, main in
       Debug.print "Running server program";
       let (_env, v) = Eval.run_program valenv program in
       Value.string_of_value v)

  let do_request ((valenv, _, _) as env) cgi_args run render_cont response_printer =
    let request = parse_request env cgi_args in
    let (>>=) f g = Lwt.bind f g in
    Lwt.catch
      (fun () -> perform_request valenv run render_cont request )
      (function
       | Aborted r -> Lwt.return r
       | Failure msg as e ->
          prerr_endline msg;
          Lwt.return ("text/html; charset=utf-8", error_page (Errors.format_exception_html e))
       | exc -> Lwt.return ("text/html; charset=utf-8", error_page (Errors.format_exception_html exc)))
    >>= fun (content_type, content) ->
    response_printer [("Content-type", content_type)] content

<<<<<<< HEAD
  let serve_request_program ((_valenv, _, _) as env) (globals, ((locals : Ir.binding list), main), (render_cont : Value.continuation)) response_printer cgi_args =
=======
  let serve_request_program
      (valenv, env2, env3)
      (globals, (locals, main), render_cont)
      response_printer
      cgi_args
      req_data =
    let valenv' = Value.set_request_data valenv req_data in
    let env = (valenv', env2, env3) in
>>>>>>> b2d949c5
    Proc.run (fun () -> do_request env cgi_args
                                   (fun () -> Lwt.return (run_main env (globals, (locals, main)) cgi_args ()))
                                   render_cont
                                   (fun headers body -> Lwt.return (response_printer headers body))
                                   )

  (* does the preprocessing to turn prelude+filename into a program *)
  (* result can be cached *)

  let make_program (_, nenv, tyenv) prelude filename =
    (* Warning: cache call nested inside another cache call *)
    let (nenv', tyenv'), (globals, (locals, main), t) =
      Errors.display_fatal (Loader.load_file (nenv, tyenv)) filename
    in

    begin
      try
        Unify.datatypes (t, Instantiate.alias "Page" [] tyenv.Types.tycon_env)
      with
        Unify.Failure error ->
        begin match error with
          | `Msg s -> Debug.print ("Unification error: " ^ s)
          | _ -> ()
        end;
        failwith("Web programs must have type Page but this one has type "
                 ^ Types.string_of_datatype t)
    end;

    (* Debug.print ("un-closure-converted IR: " ^ Ir.Show_program.show (prelude@globals@locals, main)); *)

    let nenv'' = Env.String.extend nenv nenv' in
    let tyenv'' = Types.extend_typing_environment tyenv tyenv' in

    (* let module Show_IntStringEnv = Env.Int.Show_t(Deriving_Show.Show_string) in *)
    (* let module Show_StringIntEnv = Env.String.Show_t(Deriving_Show.Show_int) in *)

    (* Debug.print ("nenv''" ^ Show_StringIntEnv.show nenv''); *)

    let tenv0 = Var.varify_env (nenv, tyenv.Types.var_env) in
    let gs0 = Env.String.fold (fun _name var vars -> IntSet.add var vars) nenv IntSet.empty in
    (* Debug.print("gs0: "^Show_intset.show gs0); *)
    let globals = Closures.bindings tenv0 gs0 globals in

    let tenv1 = Var.varify_env (nenv'', tyenv''.Types.var_env) in
    let gs1 = Env.String.fold (fun _name var vars -> IntSet.add var vars) nenv'' IntSet.empty in
    let (locals, main) = Closures.program tenv1 gs1 (locals, main) in

    (* Debug.print ("closure-converted locals: " ^ Ir.Show_program.show (locals, main)); *)

    let (locals, main), render_cont = wrap_with_render_page (nenv, tyenv) (locals, main) in
    let globals = prelude@globals in
    (* Debug.print ("closure-converted IR: " ^ Ir.Show_program.show (globals@locals, main)); *)

    BuildTables.program tenv0 Lib.primitive_vars ((globals @ locals), main);
    (render_cont, (nenv'', tyenv''), (globals, (locals, main)))

  (* Processes a CGI-based request *)
  let serve_request ((valenv, _, _) as envs) prelude filename : unit =
    let cgi_args = get_cgi_args() in
    Debug.print ("cgi_args: " ^ mapstrcat "," (fun (k, v) -> k ^ "="  ^ v) cgi_args);
    let cookies =
      begin
        match getenv "HTTP_COOKIE" with
        | Some header ->
           let cookies = Str.split (Str.regexp "[ \t]*;[ \t]*") header in
           concat_map
             (fun str ->
              match Str.split (Str.regexp "[ \t]*=[ \t]*") str with
              | [nm; vl] -> [nm, vl]
              | _ -> Debug.print ("Warning: ill-formed cookie: "^str); [])
             cookies
        | None ->
           []
      end in

    (* Set up record containing mutable fields used for primitive library calls.
     * This record is specific to this request. All fields are mutable since the
     * library functions may need to modify the environments, and we don't want
     * to do a state-passing transformation. *)
    let req_data = RequestData.new_request_data () in
    RequestData.set_cgi_parameters req_data cgi_args;
    RequestData.set_cookies req_data cookies;

    (* Compute cacheable stuff in one call *)
    let (render_cont, (nenv,tyenv), ((globals : Ir.binding list), ((locals : Ir.binding list), main))) =
      Loader.wpcache "program" (fun () ->
        make_program envs prelude filename
     )
    in

    (* We can evaluate the definitions here because we know they are pure. *)
    let valenv = Eval.run_defs valenv globals in

    Errors.display (lazy (serve_request_program
<<<<<<< HEAD
  			    (valenv, nenv, tyenv)
  			    (globals, (locals, main), render_cont)
                            Lib.print_http_response
                            cgi_args))
=======
  			  (valenv, nenv, tyenv)
  			  (globals, (locals, main), render_cont)
          (fun hdrs bdy -> Lib.print_http_response hdrs bdy req_data)
          cgi_args
          req_data
      )
    )
>>>>>>> b2d949c5
end<|MERGE_RESOLUTION|>--- conflicted
+++ resolved
@@ -214,9 +214,6 @@
     >>= fun (content_type, content) ->
     response_printer [("Content-type", content_type)] content
 
-<<<<<<< HEAD
-  let serve_request_program ((_valenv, _, _) as env) (globals, ((locals : Ir.binding list), main), (render_cont : Value.continuation)) response_printer cgi_args =
-=======
   let serve_request_program
       (valenv, env2, env3)
       (globals, (locals, main), render_cont)
@@ -225,7 +222,6 @@
       req_data =
     let valenv' = Value.set_request_data valenv req_data in
     let env = (valenv', env2, env3) in
->>>>>>> b2d949c5
     Proc.run (fun () -> do_request env cgi_args
                                    (fun () -> Lwt.return (run_main env (globals, (locals, main)) cgi_args ()))
                                    render_cont
@@ -320,12 +316,6 @@
     let valenv = Eval.run_defs valenv globals in
 
     Errors.display (lazy (serve_request_program
-<<<<<<< HEAD
-  			    (valenv, nenv, tyenv)
-  			    (globals, (locals, main), render_cont)
-                            Lib.print_http_response
-                            cgi_args))
-=======
   			  (valenv, nenv, tyenv)
   			  (globals, (locals, main), render_cont)
           (fun hdrs bdy -> Lib.print_http_response hdrs bdy req_data)
@@ -333,5 +323,4 @@
           req_data
       )
     )
->>>>>>> b2d949c5
 end