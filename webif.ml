--- conflicted
+++ resolved
@@ -150,11 +150,7 @@
     let json_state = ResolveJsonState.add_ap_information client_id json_state in
     ResolveJsonState.add_process_information client_id json_state
 
-<<<<<<< HEAD
-  let perform_request valenv run (render_cont : Value.continuation) req =
-=======
   let perform_request valenv run render_cont render_servercont_cont req =
->>>>>>> d04c3a7d
     let req_data = Value.request_data valenv in
     let client_id = RequestData.get_client_id req_data in
     let client_id_str = ClientID.to_string client_id in
