--- conflicted
+++ resolved
@@ -277,8 +277,7 @@
 let rec querify_type : typ -> unit =
   Debug.print "querify_type";
   function
-    | `Primitive (`Bool | `Int | `Char | `Float) -> ()
-    | `Application (l, [`Type (`Primitive `Char)]) when Abstype.eq_t.Eq.eq l list -> ()
+    | `Primitive (`Bool | `Int | `Char | `Float | `String) -> ()
     | `Application (l, [`Type t]) when Abstype.eq_t.Eq.eq l list -> ()
     | `Record row -> querify_row row
     | `Variant row -> querify_row row
@@ -346,6 +345,8 @@
     | `RowVar ((_, `Any), _) -> `Row
     | `TypeVar ((_, `Base), _) -> `BaseType
     | `RowVar ((_, `Base), _) -> `BaseRow
+    | `TypeVar ((_, `Query), _) -> `QueryType
+    | `RowVar ((_, `Query), _) -> `QueryRow
     | `PresenceVar _ -> `Presence
 
 let type_arg_of_quantifier =
@@ -1003,13 +1004,8 @@
 
 (* useful types *)
 let unit_type = `Record (make_empty_closed_row ())
-<<<<<<< HEAD
-let string_type = `Alias (("String", []), (`Application (list, [`Type (`Primitive `Char)])))
+let string_type = `Primitive `String
 let keys_type = `Application (list, [`Type (`Application (list, [`Type (string_type)]))])
-=======
-(* let string_type = `Alias (("String", []), (`Application (list, [`Type (`Primitive `Char)]))) *)
-let string_type = `Primitive `String
->>>>>>> bdb0345a
 let char_type = `Primitive `Char
 let bool_type = `Primitive `Bool
 let int_type = `Primitive `Int
@@ -1288,8 +1284,10 @@
       function
         | `Type     -> ""
         | `BaseType -> "::Base"
+	| `QueryType -> "::Query"
         | `Row      -> "::Row"
         | `BaseRow  -> "::BaseRow"
+	| `QueryRow -> "::QueryRow"
         | `Presence -> "::Presence"
 
   let quantifier : (policy * names) -> quantifier -> string =
