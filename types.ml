(*pp deriving *)
open Utility

module FieldEnv = Utility.StringMap
type 'a stringmap = 'a Utility.stringmap
type 'a field_env = 'a stringmap deriving (Show)

(* type var sets *)
module TypeVarSet = Utility.IntSet

(* type var sets *)
module TypeVarMap = Utility.IntMap

(* points *)
type 'a point = 'a Unionfind.point deriving (Show)

type primitive = [ `Bool | `Int | `Char | `Float | `XmlItem | `DB | `String]
    deriving (Show)

type linearity   = [ `Any | `Unl ]
    deriving (Eq, Show)
type restriction = [ `Any | `Base | `Session ]
    deriving (Eq, Show)

type subkind = linearity * restriction
    deriving (Eq, Show)

type kind = [ `Type of subkind | `Row of subkind | `Presence ]
    deriving (Show, Eq)

type 't meta_type_var_basis =
    [ `Flexible of int * subkind
    | `Rigid of int * subkind
    | `Recursive of (int * 't)
    | `Body of 't ]
      deriving (Show)

type 'r meta_row_var_basis =
    [ 'r meta_type_var_basis | `Closed ]
      deriving (Show)

type 't meta_presence_var_basis =
    [ `Flexible of int
    | `Rigid of int
    | `Body of 't ]
      deriving (Show)

type istring = string deriving (Show)
let eq_istring : istring Eq.eq = { Eq.eq = (=) }

module Abstype =
struct
  type t = { id    : istring ;
             name  : istring ;
             arity : kind list }
      deriving (Eq, Show)
  let make name arity =
    let id = Utility.gensym ~prefix:"abstype:" () in
      { id    = id ;
        name  = name ;
        arity = arity }
  let arity { arity = arity } = arity
  let name  { name  = name  } = name
  let compare l r = String.compare l.id r.id
end

let process  = {
  Abstype.id = "Process" ;
  name       = "Process" ;
  arity      = [`Row (`Any, `Any)] ;
}
let list     = {
  Abstype.id = "List" ;
  name       = "List" ;
  arity      = [`Type (`Any, `Any)] ;
}

let event    = {
  Abstype.id = "Event" ;
  name       = "Event" ;
  arity      = [] ;
}
let dom_node = {
  Abstype.id = "DomNode" ;
  name       = "DomNode" ;
  arity      = [] ;
}

let access_point = {
  Abstype.id = "AP" ;
  name       = "AP" ;
  arity      = [`Type (`Any, `Session)] ;
}

type typ =
    [ `Not_typed
    | `Primitive of primitive
    | `Function of (typ * row * typ)
    | `Lolli of (typ * row * typ)
    | `Record of row
    | `Variant of row
    | `Table of typ * typ * typ
    | `Alias of ((string * type_arg list) * typ)
    | `Application of (Abstype.t * type_arg list)
<<<<<<< HEAD
    | `MetaTypeVar of meta_type_var
    | `ForAll of (quantifier list ref * typ)
    | `Session of session_type ]
and presence_flag  = [ `Present | `Absent | `Var of meta_presence_var ]
and field_spec     = presence_flag * typ
=======
    | `MetaTypeVar of meta_type_var 
    | `ForAll of (quantifier list ref * typ)]

and field_spec     = [ `Present of typ | `Absent | `Var of meta_presence_var ]
>>>>>>> 8b62ab56
and field_spec_map = field_spec field_env
and row_var        = meta_row_var
and row            = field_spec_map * row_var * bool (* true if the row variable is dualised *)
and meta_type_var  = (typ meta_type_var_basis) point
<<<<<<< HEAD
and meta_row_var  = (row meta_row_var_basis) point
and meta_presence_var = (presence_flag meta_presence_var_basis) point
=======
and meta_row_var   = (row meta_row_var_basis) point
and meta_presence_var = (field_spec meta_presence_var_basis) point
>>>>>>> 8b62ab56
and quantifier =
    [ `TypeVar of (int * subkind) * meta_type_var
    | `RowVar of (int * subkind) * meta_row_var
    | `PresenceVar of int * meta_presence_var]
<<<<<<< HEAD
and type_arg =
    [ `Type of typ | `Row of row | `Presence of presence_flag ]
and session_type =
    [ `Input of typ * session_type
    | `Output of typ * session_type
    | `Select of row
    | `Choice of row
    | `MetaSessionVar of meta_type_var
    | `Dual of session_type
    | `End ]
=======
and type_arg = 
    [ `Type of typ | `Row of row | `Presence of field_spec ]
>>>>>>> 8b62ab56
      deriving (Show)

let is_present =
  function 
  | `Present _           -> true
  | (`Absent | `Var _) -> false

type tycon_spec = [`Alias of quantifier list * typ | `Abstract of Abstype.t]

(* TODO: consider abstracting some of this subkind manipulation code *)

(* base type stuff *)
let rec is_base_type : typ -> bool =
  function
    | `Primitive ((`Bool | `Int | `Char | `Float | `String)) -> true
    | `Alias (_, t) -> is_base_type t
    | `MetaTypeVar point ->
        begin
          match Unionfind.find point with
            | `Rigid (_, (_, `Base))
            | `Flexible (_, (_, `Base)) -> true
            | `Rigid _
            | `Flexible _ -> false
            | `Body t -> is_base_type t
            | `Recursive _ -> false
        end
    | _ -> false

let rec is_base_row (fields, row_var, _) =
  let base_row_var =
    match Unionfind.find row_var with
      | `Closed
      | `Rigid (_, (_, `Base))
      | `Flexible (_, (_, `Base)) -> true
      | `Rigid _
      | `Flexible _ -> false
      | `Body row -> is_base_row row
      | `Recursive _ -> false in
  let base_fields =
    FieldEnv.fold
      (fun _ f b ->
        match f with
        | `Present t -> b && is_base_type t
        | (`Absent | `Var _) -> b)
      fields
      true
  in
    base_row_var && base_fields

let rec is_baseable_type : typ -> bool =
  function
    | `Primitive ((`Bool | `Int | `Char | `Float | `String)) -> true
    | `Alias (_, t) -> is_baseable_type t
    | `MetaTypeVar point ->
        begin
          match Unionfind.find point with
            | `Rigid (_, (_, `Base))
            | `Flexible _ -> true
            | `Rigid _ -> false
            | `Body t -> is_baseable_type t
            | `Recursive _ -> false
        end
    | _ -> false

let rec is_baseable_row (fields, row_var, _) =
  let base_row_var =
    match Unionfind.find row_var with
      | `Closed
      | `Rigid (_, (_, `Base))
      | `Flexible _ -> true
      | `Rigid _ -> false
      | `Body row -> is_baseable_row row
      | `Recursive _ -> false in
  let base_fields =
    FieldEnv.fold
      (fun _ f b ->
        match f with
        | `Present t -> b && is_baseable_type t
        | (`Absent | `Var _) -> b)
      fields
      true
  in
    base_row_var && base_fields

let rec basify_type : typ -> unit =
  function
    | `Primitive ((`Bool | `Int | `Char | `Float | `String)) -> ()
    | `Alias (_, t) -> basify_type t
    | `MetaTypeVar point ->
        begin
          match Unionfind.find point with
            | `Rigid (_, (_, `Base))
            | `Flexible (_, (_, `Base)) -> ()
            | `Rigid _ -> assert false
            | `Flexible (var, (lin, `Any)) -> Unionfind.change point (`Flexible (var, (lin, `Base)))
            | `Flexible _ -> assert false
            | `Body t -> basify_type t
            | `Recursive _ -> assert false
        end
    | _ -> assert false

let rec basify_row (fields, row_var, _) =
  begin
    match Unionfind.find row_var with
      | `Closed
      | `Rigid (_, (_, `Base))
      | `Flexible (_, (_, `Base)) -> ()
      | `Rigid _ -> assert false
      | `Flexible (var, (lin, `Any)) -> Unionfind.change row_var (`Flexible (var, (lin, `Base)))
      | `Flexible _ -> assert false
      | `Body row -> basify_row row
      | `Recursive _ -> assert false
  end;
  FieldEnv.fold
    (fun _ f () ->
      match f with
      | `Present t         -> basify_type t
      | (`Absent | `Var _) -> ())
    fields
    ()

(* Var depends on Types so we use int instead of Var.var here... *)

(* set of recursive variables seen so far *)
type var_set = IntSet.t

(* Check if the recursive variable has been seen and return a default
   value or continue accordingly *)
let check_rec : int -> var_set -> 'a -> (var_set -> 'a) -> 'a =
  fun var rec_vars default k ->
    if IntSet.mem var rec_vars then
      default
    else
      k (IntSet.add var rec_vars)

let add_quantified_vars qs vars =
  let var_of_quantifier = function
    | `TypeVar ((v, _), _) -> v
    | `RowVar ((v, _), _) -> v
    | `PresenceVar (v, _) -> v in
  List.fold_right IntSet.add (List.map var_of_quantifier qs) vars


(* unl type stuff *)
let rec is_unl_type : (var_set * var_set) -> typ -> bool =
  fun (rec_vars, quant_vars) ->
    let iut t = is_unl_type (rec_vars, quant_vars) t in
      function
      | `Not_typed -> assert false
      | `Primitive _
      | `Function _ -> true
      | `Lolli _ -> false
      | `Record r
      | `Variant r -> is_unl_row (rec_vars, quant_vars) r
      | `Table _ -> true
      | `Alias (_, t) -> iut t
      | `Application _ -> true (* TODO: change this if we add linear abstract types *)
      | `MetaTypeVar point ->
        begin
          match Unionfind.find point with
          | `Rigid (var, (lin, _))
          | `Flexible (var, (lin, _)) ->
             IntSet.mem var quant_vars || lin=`Unl
          | `Body t -> iut t
          | `Recursive (var, t) ->
            check_rec var rec_vars true (fun rec_vars' -> is_unl_type (rec_vars', quant_vars) t)
        end
      | `ForAll (qs, t) -> is_unl_type (rec_vars, add_quantified_vars !qs quant_vars) t
      | `Session s -> is_unl_session (rec_vars, quant_vars) s
and is_unl_row (rec_vars, quant_vars) (fields, row_var, _) =
  let unl_row_var =
    match Unionfind.find row_var with
    | `Closed -> true
    | `Rigid (v, (lin, _))
    | `Flexible (v, (lin, _)) -> IntSet.mem v quant_vars || lin=`Unl
    | `Body row -> is_unl_row (rec_vars, quant_vars) row
    | `Recursive (var, row) ->
      check_rec var rec_vars true (fun rec_vars' -> is_unl_row (rec_vars', quant_vars) row) in
  let unl_fields =
    FieldEnv.fold
      (fun _ (_, t) b ->
         b && is_unl_type (rec_vars, quant_vars) t)
      fields
      true in
  unl_row_var && unl_fields
and is_unl_session (rec_vars, quant_vars) =
  function
  | `MetaSessionVar point ->
    begin
      match Unionfind.find point with
      | `Rigid (v, (lin, _))
      | `Flexible (v, (lin, _)) -> IntSet.mem v quant_vars || lin=`Unl
      | `Body t -> is_unl_type (rec_vars, quant_vars) t
      | `Recursive (var, t) ->
        (* SL: I'm not sure that we can actually do anything useful
           with unlimited recursive sessions, but at least this makes
           things uniform *)
        check_rec var rec_vars true (fun rec_vars' -> is_unl_type (rec_vars', quant_vars) t)
    end
  | `Dual s -> is_unl_session (rec_vars, quant_vars) s
  | `End -> true
  | _ -> false

let rec type_can_be_unl : var_set * var_set -> typ -> bool =
  fun (rec_vars, quant_vars) ->
    let tcu t = type_can_be_unl (rec_vars, quant_vars) t in
    function
    | `Not_typed -> assert false
    | `Primitive _
    | `Function _ -> true
    | `Lolli _ -> false
    | `Record r
    | `Variant r -> row_can_be_unl (rec_vars, quant_vars) r
    | `Table _ -> true
    | `Alias (_, t) -> tcu t
    | `Application _ -> true (* TODO: change this if we add linear abstract types *)
    | `MetaTypeVar point ->
      begin
        match Unionfind.find point with
        | `Rigid (v, (lin, _)) -> IntSet.mem v quant_vars || lin=`Unl
        | `Flexible _ -> true
        | `Body t -> tcu t
        | `Recursive (var, t) ->
          check_rec var rec_vars true (fun rec_vars' -> type_can_be_unl (rec_vars', quant_vars) t)
      end
    | `ForAll (qs, t) -> type_can_be_unl (rec_vars, add_quantified_vars !qs quant_vars) t
    | `Session s -> session_can_be_unl (rec_vars, quant_vars) s
and row_can_be_unl (rec_vars, quant_vars) (fields, row_var, _) =
  let unl_row_var =
    match Unionfind.find row_var with
    | `Closed
    | `Flexible _ -> true
    | `Rigid (v, (lin, _)) -> IntSet.mem v quant_vars || lin=`Unl
    | `Body row -> row_can_be_unl (rec_vars, quant_vars) row
    | `Recursive (var, row) ->
      check_rec var rec_vars true (fun rec_vars' -> row_can_be_unl (rec_vars', quant_vars) row) in
  let unl_fields =
    FieldEnv.fold
      (fun _ (_, t) b ->
         b && type_can_be_unl (rec_vars, quant_vars) t)
      fields
      true in
  unl_row_var && unl_fields
and session_can_be_unl (rec_vars, quant_vars) =
  function
  | `MetaSessionVar point ->
    begin
      match Unionfind.find point with
      | `Rigid (v, (lin, _)) -> IntSet.mem v quant_vars || lin=`Unl
      | `Flexible _ -> true
      | `Body t -> type_can_be_unl (rec_vars, quant_vars) t
      | `Recursive (var, t) ->
        (* SL: I'm not sure that we can actually do anything useful
           with unlimited recursive sessions, but at least this makes
           things uniform *)
        check_rec var rec_vars true (fun rec_vars' -> type_can_be_unl (rec_vars', quant_vars) t)
    end
  | `Dual s -> session_can_be_unl (rec_vars, quant_vars) s
  | `End -> true
  | _ -> false

let is_unl_type = is_unl_type (IntSet.empty, IntSet.empty)
let is_unl_row = is_unl_row (IntSet.empty, IntSet.empty)
let is_unl_session = is_unl_session (IntSet.empty, IntSet.empty)

let type_can_be_unl = type_can_be_unl (IntSet.empty, IntSet.empty)
let row_can_be_unl = row_can_be_unl (IntSet.empty, IntSet.empty)
let session_can_be_unl = session_can_be_unl (IntSet.empty, IntSet.empty)

let rec make_type_unl : var_set * var_set -> typ -> unit =
  fun (rec_vars, quant_vars) ->
    function
    | `Not_typed -> assert false
    | `Primitive _ | `Function _ | `Table _ | `Session `End | `Application _ -> ()
    | `Record r | `Variant r -> make_row_unl (rec_vars, quant_vars) r
    | `Alias (_, t) -> make_type_unl (rec_vars, quant_vars) t
    | `ForAll (qs, t) -> make_type_unl (rec_vars, add_quantified_vars !qs quant_vars) t
    | `MetaTypeVar point ->
      begin
        match Unionfind.find point with
        | `Rigid (v, (lin, _)) -> if IntSet.mem v quant_vars || lin = `Unl then () else assert false
        | `Flexible (var, (_, rest)) -> Unionfind.change point (`Flexible (var, (`Unl, rest)))
        | `Body t -> make_type_unl (rec_vars, quant_vars) t
        | `Recursive (var, t) ->
          check_rec var rec_vars () (fun rec_vars' -> make_type_unl (rec_vars', quant_vars) t)
        | _ -> assert false
      end
    | `Session s -> make_session_unl (rec_vars, quant_vars) s
    | _ -> assert false
and make_row_unl (rec_vars, quant_vars) (fields, row_var, _) =
  begin
    match Unionfind.find row_var with
    | `Closed -> ()
    | `Rigid (v, (lin, _)) -> if IntSet.mem v quant_vars || lin = `Unl then () else assert false
    | `Flexible (var, (_, rest)) -> Unionfind.change row_var (`Flexible (var, (`Unl, rest)))
    | `Body row -> make_row_unl (rec_vars, quant_vars) row
    | `Recursive (var, row) ->
      check_rec var rec_vars () (fun rec_vars' -> make_row_unl (rec_vars', quant_vars) row)
    | _ -> assert false
  end;
  FieldEnv.iter (fun _ (_, t) -> make_type_unl (rec_vars, quant_vars) t) fields
and make_session_unl (rec_vars, quant_vars) =
  function
  | `MetaSessionVar point ->
    begin
      match Unionfind.find point with
      | `Rigid (v, (l, _)) -> if IntSet.mem v quant_vars || l = `Unl then () else assert false
      | `Flexible (var, (_, rest)) -> Unionfind.change point (`Flexible (var, (`Unl, rest)))
      | `Body t -> make_type_unl (rec_vars, quant_vars) t
      | `Recursive (var, t) ->
        check_rec var rec_vars () (fun rec_vars' -> make_type_unl (rec_vars', quant_vars) t)
    end
  | `Dual s -> make_session_unl (rec_vars, quant_vars) s
  | `End -> ()
  | _ -> assert false

let make_type_unl = make_type_unl (IntSet.empty, IntSet.empty)
let make_row_unl = make_row_unl (IntSet.empty, IntSet.empty)
let make_session_unl = make_session_unl (IntSet.empty, IntSet.empty)

(* session kind stuff *)
let rec is_session_type : var_set -> typ -> bool =
  fun rec_vars ->
    function
    | `Session _ -> true
    | `Alias (_, t) -> is_session_type rec_vars t
    | `MetaTypeVar point ->
      begin
        match Unionfind.find point with
        | `Rigid    (_, (_, `Session))
        | `Flexible (_, (_, `Session)) -> true
        | `Rigid    _
        | `Flexible _ -> false
        | `Body t -> is_session_type rec_vars t
        | `Recursive (var, t) ->
          check_rec var rec_vars true (flip is_session_type t)
      end
    | _ -> false

let rec is_session_row rec_vars (fields, row_var, _) =
  let session_row_var =
    match Unionfind.find row_var with
      | `Closed
      | `Rigid    (_, (_, `Session))
      | `Flexible (_, (_, `Session)) -> true
      | `Rigid    _
      | `Flexible _ -> false
      | `Body row -> is_session_row rec_vars row
      | `Recursive (var, row) ->
        check_rec var rec_vars true (flip is_session_row row) in
  let session_fields =
    FieldEnv.fold
      (fun _ (_, t) b ->
         b && is_session_type rec_vars t)
      fields
      true
  in
    session_row_var && session_fields

let rec is_sessionable_type : var_set -> typ -> bool =
  fun rec_vars ->
    function
    | `Session _ -> true
    | `Alias (_, t) -> is_sessionable_type rec_vars t
    | `MetaTypeVar point ->
      begin
        match Unionfind.find point with
        | `Rigid    (_, (_, `Session))
        | `Flexible (_, (_, `Session))
        | `Flexible (_, (_, `Any)) -> true
        | `Rigid    (_, (_, `Base))
        | `Rigid    (_, (_, `Any))
        | `Flexible (_, (_, `Base)) -> false
        | `Body t -> is_sessionable_type rec_vars t
        | `Recursive (var, t) ->
          check_rec var rec_vars true (flip is_sessionable_type t)
      end
    | _ -> false

let rec is_sessionable_row rec_vars (fields, row_var, _) =
  let session_row_var =
    match Unionfind.find row_var with
    | `Closed
    | `Rigid    (_, (_, `Session))
    | `Flexible (_, (_, `Session))
    | `Flexible (_, (_, `Any)) -> true
    | `Rigid    (_, (_, `Base))
    | `Rigid    (_, (_, `Any))
    | `Flexible (_, (_, `Base)) -> false
    | `Body row -> is_sessionable_row rec_vars row
    | `Recursive (var, row) ->
      check_rec var rec_vars true (flip is_sessionable_row row) in
  let session_fields =
    FieldEnv.fold
      (fun _ (_, t) b ->
        b && is_sessionable_type rec_vars t)
      fields
      true
  in
    session_row_var && session_fields

let rec sessionify_type : var_set -> typ -> unit =
  fun rec_vars ->
    function
    | `Session _ -> ()
    | `Alias (_, t) -> sessionify_type rec_vars t
    | `MetaTypeVar point ->
      begin
        match Unionfind.find point with
        | `Rigid    (_,   (_,   `Session))
        | `Flexible (_,   (_,   `Session)) -> ()
        | `Flexible (var, (lin, `Any))     -> Unionfind.change point (`Flexible (var, (lin, `Session)))
        | `Rigid    _                      -> assert false
        | `Flexible _                      -> assert false
        | `Body t                          -> sessionify_type rec_vars t
        | `Recursive (var, t)              -> check_rec var rec_vars () (flip sessionify_type t)
      end
    | _ -> assert false

let rec sessionify_row rec_vars (fields, row_var, _) =
  begin
    match Unionfind.find row_var with
      | `Closed
      | `Rigid    (_,   (_,   `Session))
      | `Flexible (_,   (_,   `Session)) -> ()
      | `Flexible (var, (lin, `Any))     -> Unionfind.change row_var (`Flexible (var, (lin, `Session)))
      | `Rigid    _                      -> assert false
      | `Flexible _                      -> assert false
      | `Body row                        -> sessionify_row rec_vars row
      | `Recursive (var, row)            -> check_rec var rec_vars () (flip sessionify_row row)
  end;
  FieldEnv.fold
    (fun _ (_, t) () ->
       sessionify_type rec_vars t)
    fields
    ()

let is_session_type = is_session_type IntSet.empty
let is_session_row = is_session_row IntSet.empty

let is_sessionable_type = is_sessionable_type IntSet.empty
let is_sessionable_row = is_sessionable_row IntSet.empty

let sessionify_type = sessionify_type IntSet.empty
let sessionify_row = sessionify_row IntSet.empty

type type_variable = int * [`Rigid | `Flexible] *  [`Type of meta_type_var | `Row of meta_row_var | `Presence of meta_presence_var]
    deriving (Show)

let var_of_quantifier =
  function
    | `TypeVar ((var, _), _) -> var
    | `RowVar ((var, _), _) -> var
    | `PresenceVar (var, _) -> var

let kind_of_quantifier =
  function
  | `TypeVar ((_, sk), _) -> `Type sk
  | `RowVar  ((_, sk), _) -> `Row sk
  | `PresenceVar _        -> `Presence

let type_arg_of_quantifier =
  function
    | `TypeVar (_, point) -> `Type (`MetaTypeVar point)
    | `RowVar (_, row_var) -> `Row (FieldEnv.empty, row_var, false)
    | `PresenceVar (_, point) -> `Presence (`Var point)

type datatype = typ

(* useful for debugging: types tend to be too big to read *)
(*
module Show_datatype = Show_unprintable (struct type a = datatype end)
module Show_field_spec = Show_unprintable (struct type a = field_spec end)
module Show_field_spec_map = Show_unprintable (struct type a = field_spec_map end)
module Show_row_var = Show_unprintable (struct type a = row_var end)
module Show_row = Show_unprintable (struct type a = row end)
module Show_meta_type_var = Show_unprintable (struct type a = meta_type_var end)
module Show_meta_row_var = Show_unprintable (struct type a = meta_row_var end)
*)

let type_var_number = var_of_quantifier

module Env = Env.String

(* Generation of fresh type variables *)
let type_variable_counter = ref 0
let fresh_raw_variable : unit -> int =
  function () ->
    incr type_variable_counter; !type_variable_counter

let get_variable_counter () = !type_variable_counter
let bump_variable_counter i = type_variable_counter := !type_variable_counter+i

<<<<<<< HEAD
(* Caveat: Map.fold behaves differently between Ocaml 3.08.3 and 3.08.4

let map_fold_increasing = ocaml_version_atleast [3; 8; 4]
*)
(*
  NOTE:

  We use Map.fold and Set.fold too often to support OCaml versions prior to 3.08.4
*)
let _ =
  if not (ocaml_version_atleast [3; 8; 4]) then
    failwith ("Links requires OCaml version 3.08.4 or later")
  else
    ()

=======
>>>>>>> 8b62ab56
(* type ops stuff *)
  let empty_field_env = FieldEnv.empty
  let closed_row_var = Unionfind.fresh `Closed

  let make_type_variable var subkind = `MetaTypeVar (Unionfind.fresh (`Flexible (var, subkind)))
  let make_rigid_type_variable var subkind = `MetaTypeVar (Unionfind.fresh (`Rigid (var, subkind)))
  let make_row_variable var subkind = Unionfind.fresh (`Flexible (var, subkind))
  let make_rigid_row_variable var subkind = Unionfind.fresh (`Rigid (var, subkind))

  let make_presence_variable var = `Var (Unionfind.fresh (`Flexible var))
  let make_rigid_presence_variable var = `Var (Unionfind.fresh (`Rigid var))

  let is_closed_row : row -> bool =
    let rec is_closed rec_vars =
      function
        | (_, row_var, _) ->
            begin
              match Unionfind.find row_var with
                | `Closed -> true
                | `Rigid _
                | `Flexible _ -> false
                | `Recursive (var, row) ->
                    ((TypeVarSet.mem var rec_vars)
                     or (is_closed (TypeVarSet.add var rec_vars) row))
                | `Body row ->
                    is_closed rec_vars row
            end
    in
      is_closed TypeVarSet.empty

  let is_empty_row ((fields, row_var, _) as row) =
    is_closed_row row && FieldEnv.is_empty fields

  let get_row_var : row -> int option = fun (_, row_var, _) ->
    let rec get_row_var' = fun rec_vars -> function
      | `Closed -> None
      | `Flexible (var, _)
      | `Rigid (var, _) -> Some var
      | `Recursive (var, (_, row_var', _)) ->
          if TypeVarSet.mem var rec_vars then
            None
          else
            get_row_var' (TypeVarSet.add var rec_vars) (Unionfind.find row_var')
      | `Body (_, row_var', _) ->
          get_row_var' rec_vars (Unionfind.find row_var')
    in
      get_row_var' TypeVarSet.empty (Unionfind.find row_var)

  let fresh_type_variable subkind = make_type_variable (fresh_raw_variable ()) subkind
  let fresh_rigid_type_variable subkind = make_rigid_type_variable (fresh_raw_variable ()) subkind
  let fresh_row_variable subkind = make_row_variable (fresh_raw_variable ()) subkind
  let fresh_rigid_row_variable subkind = make_rigid_row_variable (fresh_raw_variable ()) subkind

  let fresh_presence_variable = make_presence_variable -<- fresh_raw_variable
  let fresh_rigid_presence_variable = make_rigid_presence_variable -<- fresh_raw_variable

  let fresh_type_quantifier subkind =
    let var = fresh_raw_variable () in
    let point = Unionfind.fresh (`Rigid (var, subkind)) in
      `TypeVar ((var, subkind), point), `MetaTypeVar point

  let fresh_row_quantifier subkind =
    let var = fresh_raw_variable () in
    let point = make_rigid_row_variable var subkind in
      `RowVar ((var, subkind), point), (FieldEnv.empty, point, false)

  let fresh_presence_quantifier () =
    let var = fresh_raw_variable () in
    let point = Unionfind.fresh (`Rigid var) in
      `PresenceVar (var, point), `Var point

  let fresh_flexible_type_quantifier subkind =
    let var = fresh_raw_variable () in
    let point = Unionfind.fresh (`Flexible (var, subkind)) in
      `TypeVar ((var, subkind), point), `MetaTypeVar point

  let fresh_flexible_row_quantifier subkind =
    let var = fresh_raw_variable () in
    let point = make_row_variable var subkind in
      `RowVar ((var, subkind), point), (FieldEnv.empty, point, false)

  let fresh_flexible_presence_quantifier () =
    let var = fresh_raw_variable () in
    let point = Unionfind.fresh (`Flexible var) in
      `PresenceVar (var, point), `Var point

let freshen_quantifier =
  function
    | `TypeVar ((_, subkind), _) ->
        let q, t = fresh_type_quantifier subkind in
          q, `Type t
    | `RowVar ((_, subkind), _) ->
        let q, row = fresh_row_quantifier subkind in
          q, `Row row
    | `PresenceVar _ ->
        let q, f = fresh_presence_quantifier () in
          q, `Presence f

let freshen_quantifier_flexible =
  function
    | `TypeVar ((_, subkind), _) ->
        let q, t = fresh_flexible_type_quantifier subkind in
          q, `Type t
    | `RowVar ((_, subkind), _) ->
        let q, row = fresh_flexible_row_quantifier subkind in
          q, `Row row
    | `PresenceVar _ ->
        let q, f = fresh_flexible_presence_quantifier () in
          q, `Presence f

let make_empty_closed_row () = empty_field_env, closed_row_var, false
let make_empty_open_row subkind = empty_field_env, fresh_row_variable subkind, false

let make_singleton_closed_row (label, field_spec) =
  FieldEnv.add label field_spec empty_field_env, closed_row_var, false
let make_singleton_open_row (label, field_spec) subkind =
  FieldEnv.add label field_spec empty_field_env, fresh_row_variable subkind, false

<<<<<<< HEAD
let is_absent_from_row label (field_env, _, _ as row) =
  if FieldEnv.mem label field_env then
    fst (FieldEnv.find label field_env) = `Absent
  else
    is_closed_row row
=======
  let is_absent_from_row label (field_env, _ as row) =
    if FieldEnv.mem label field_env then
      FieldEnv.find label field_env = `Absent
    else
      is_closed_row row
>>>>>>> 8b62ab56

let row_with (label, f : string * field_spec) (field_env, row_var, dual : row) =
  FieldEnv.add label f field_env, row_var, dual

(*** end of type_basis ***)

let unbox_quantifiers = (!)
let box_quantifiers = ref

(** Remove any redundant top-level `MetaTypeVars from a type.
    Additionally, collapse adjacent quantifiers. *)
let concrete_type rec_names t =
  let rec ct rec_names t : datatype =
    match t with
      | `MetaTypeVar point ->
          begin
            match Unionfind.find point with
              | `Body t ->
                  ct rec_names t
              | `Recursive (var, t) ->
                  if IntSet.mem var rec_names then
                    `MetaTypeVar point
                  else
                    ct (IntSet.add var rec_names) t
              | _ -> t
          end
      | `ForAll (qs, t) ->
          begin
            match ct rec_names t with
              | `ForAll (qs', t') ->
                  `ForAll (box_quantifiers (unbox_quantifiers qs @ unbox_quantifiers qs'), t')
              | t ->
                  begin
                    match unbox_quantifiers qs with
                      | [] -> t
                      | _ -> `ForAll (qs, t)
                  end
          end
      | _ -> t
  in
    ct rec_names t

(** Hoist all top-level quantifiers to the top-level list, e.g.:

    forall a.forall b.forall c.(a) -> (b) -> c
    -->
    forall a,b,c.(a) -> (b) -> c
*)
let hoist_quantifiers =
  function
    | `ForAll (qsref, t) ->
        let rec hq =
          function
            | `MetaTypeVar point ->
                begin
                  match Unionfind.find point with
                    | `Body t -> hq t
                    | _ -> []
                end
            | `ForAll (qsref, t) ->
                let qs = !qsref in
                  qsref := [];
                  qs :: hq t
            | _ -> [] in

        let qss = hq t in
          qsref := List.concat (!qsref :: qss)
    | _ -> ()

(** remove any redundant top-level `Vars from a presence flag. *)
let rec concrete_field_spec f =
  match f with
    | `Var point ->
        begin
          match Unionfind.find point with
            | `Flexible _
            | `Rigid _ -> f
            | `Body f -> concrete_field_spec f
        end
    | _ -> f

let free_type_vars, free_row_type_vars =
  let module S = TypeVarSet in
  let rec free_type_vars' : S.t -> datatype -> S.t = fun rec_vars ->
    function
      | `Not_typed               -> S.empty
      | `Primitive _             -> S.empty
      | `Function (f, m, t)      ->
          S.union_all [free_type_vars' rec_vars f; free_row_type_vars' rec_vars m; free_type_vars' rec_vars t]
      | `Lolli (f, m, t)      ->
          S.union_all [free_type_vars' rec_vars f; free_row_type_vars' rec_vars m; free_type_vars' rec_vars t]
      | `Record row
      | `Variant row             -> free_row_type_vars' rec_vars row
      | `Table (r, w, n)         ->
          S.union_all
            [free_type_vars' rec_vars r; free_type_vars' rec_vars w; free_type_vars' rec_vars n]
      | `Alias ((_, ts), datatype) ->
          S.union (S.union_all (List.map (free_tyarg_vars' rec_vars) ts)) (free_type_vars' rec_vars datatype)
      | `Application (_, datatypes) -> S.union_all (List.map (free_tyarg_vars' rec_vars) datatypes)
      | `ForAll (tvars, body)    -> S.diff (free_type_vars' rec_vars body)
                                           (List.fold_right (S.add -<- type_var_number) (unbox_quantifiers tvars) S.empty)
      | `MetaTypeVar point       ->
          begin
            match Unionfind.find point with
              | `Flexible (var, _)
              | `Rigid (var, _) -> S.singleton(var)
              | `Recursive (var, body) ->
                  if S.mem var rec_vars then
                    S.empty
                  else
                    free_type_vars' (S.add var rec_vars) body
              | `Body t ->
                  free_type_vars' rec_vars t
          end
<<<<<<< HEAD
      | `Session s               -> free_session_vars' rec_vars s
  and free_session_vars' : S.t -> session_type -> S.t = fun rec_vars ->
    function
      | `Input (t, s)
      | `Output (t, s) -> S.union (free_type_vars' rec_vars t) (free_session_vars' rec_vars s)
      | `Select fields -> free_row_type_vars' rec_vars fields
      | `Choice fields -> free_row_type_vars' rec_vars fields
      | `MetaSessionVar point -> free_type_vars' rec_vars (`MetaTypeVar point) (* HACK *)
      | `Dual s -> free_session_vars' rec_vars s
      | `End -> S.empty
  and free_flag_type_vars' : S.t -> presence_flag -> S.t =
=======
  and free_field_spec_type_vars' : S.t -> field_spec -> S.t =
>>>>>>> 8b62ab56
    fun rec_vars ->
      function
        | `Present t -> free_type_vars' rec_vars t
        | `Absent -> S.empty
        | `Var point ->
            begin
              match Unionfind.find point with
                | `Flexible var
                | `Rigid var -> S.singleton(var)
                | `Body f -> free_field_spec_type_vars' rec_vars f
            end
  and free_row_type_vars' : S.t -> row -> S.t =
    fun rec_vars (field_env, row_var, _) ->
      let field_vars =
        FieldEnv.fold
          (fun _ (f : field_spec) field_vars ->
             S.union field_vars (free_field_spec_type_vars' rec_vars f))
          field_env S.empty in
      let row_vars =
        match Unionfind.find row_var with
          | `Flexible (var, _)
          | `Rigid (var, _) -> S.singleton(var)
          | `Recursive (var, body) ->
              if S.mem var rec_vars then
                S.empty
              else
                free_row_type_vars' (S.add var rec_vars) body
          | `Body row ->
              free_row_type_vars' rec_vars row
          | `Closed -> S.empty
      in
        S.union field_vars row_vars
  and free_tyarg_vars' : S.t -> type_arg -> S.t =
    fun rec_vars ->
      function
        | `Type t -> free_type_vars' rec_vars t
        | `Row row -> free_row_type_vars' rec_vars row
        | `Presence f -> free_field_spec_type_vars' rec_vars f
  in
    ((fun t -> free_type_vars' S.empty t),
     (fun t -> free_row_type_vars' S.empty t))

type inference_type_map =
    ((datatype Unionfind.point) IntMap.t ref *
       (row Unionfind.point) IntMap.t ref)

let field_env_union : (field_spec_map * field_spec_map) -> field_spec_map =
  fun (env1, env2) ->
    FieldEnv.fold (fun label field_spec env' ->
                     FieldEnv.add label field_spec env') env1 env2

(* let contains_present_fields field_env = *)
(*   FieldEnv.fold *)
(*     (fun _ field_spec present -> *)
(*        match field_spec with *)
(*          | `Present, _ -> true *)
(*          | `Absent, _ -> present *)
(*     ) field_env false *)

let is_canonical_row_var row_var =
  match Unionfind.find row_var with
    | `Closed
    | `Flexible _
    | `Rigid _ -> true
    | `Recursive _
    | `Body _ -> false

let is_rigid_row : row -> bool =
  let rec is_rigid rec_vars (_, row_var, _) =
    match Unionfind.find row_var with
      | `Closed
      | `Rigid _ -> true
      | `Flexible _ -> false
      | `Recursive (var, row) ->
          ((TypeVarSet.mem var rec_vars) or (is_rigid (TypeVarSet.add var rec_vars) row))
      | `Body row ->
          is_rigid rec_vars row
  in
    is_rigid TypeVarSet.empty

(* is_rigid_row_with_var var row
   returns true if row is rigid and has var as its row var
*)
let is_rigid_row_with_var : int -> row -> bool =
  fun var ->
    let rec is_rigid rec_vars (_, row_var, _) =
      match Unionfind.find row_var with
        | `Closed
        | `Flexible _ -> false
        | `Rigid (var', _) -> var=var'
        | `Recursive (var', row) ->
            ((TypeVarSet.mem var' rec_vars) or (is_rigid (TypeVarSet.add var' rec_vars) row))
        | `Body row ->
            is_rigid rec_vars row
    in
      is_rigid TypeVarSet.empty


let is_flattened_row : row -> bool =
  let rec is_flattened =
    fun rec_vars (_, row_var, _) ->
      match Unionfind.find row_var with
        | `Closed
        | `Flexible _
        | `Rigid _ -> true
        | `Body _ -> false
        | `Recursive (var, rec_row) ->
            if TypeVarSet.mem var rec_vars then true
            else is_flattened (TypeVarSet.add var rec_vars) rec_row
  in
    is_flattened TypeVarSet.empty

let is_empty_row : row -> bool =
  let rec is_empty = fun rec_vars -> fun (field_env, row_var, _) ->
    FieldEnv.is_empty field_env &&
      begin
        match Unionfind.find row_var with
          | `Closed
          | `Rigid _
          | `Flexible _ -> true
          | `Recursive (var, _) when TypeVarSet.mem var rec_vars -> true
          | `Recursive (var, rec_row) -> is_empty (TypeVarSet.add var rec_vars) rec_row
          | `Body row -> is_empty rec_vars row
      end
  in
    is_empty TypeVarSet.empty

(*
  get rid of any `Body constructors inside a presence flag
*)
let normalise_field_spec = concrete_field_spec

let normalise_fields =
<<<<<<< HEAD
  FieldEnv.map
    (fun (f, t) ->
       (normalise_presence_flag f, t))

let rec session_of_type t = match concrete_type IntSet.empty t with
  | `ForAll (_, t) -> session_of_type t
  | `Session s -> s
  | `MetaTypeVar point -> `MetaSessionVar point (* HACK *)
  | t -> assert false

let rec dual_session = function
  | `Input (t, s)         -> `Output (t, dual_session s)
  | `Output (t, s)        -> `Input (t, dual_session s)
  | `Select row           -> `Choice (dual_row row)
  | `Choice row           -> `Select (dual_row row)
  | `MetaSessionVar point ->
    begin
      match Unionfind.find point with
      | `Flexible _
      | `Rigid _
      | `Recursive _               -> `Dual (`MetaSessionVar point)
      | `Body (`Session s)         -> dual_session s
      | `Body (`MetaTypeVar point) -> dual_session (`MetaSessionVar point)
      | `Body t                    -> assert false (* error ("Attempt to dualise non-session type: " ^ string_of_datatype t) *)
    end
  | `Dual s               -> s
  | `End                  -> `End
and dual_row = fun (fields, row_var, dual) ->
  (* TODO: work out how to implement dualisation for row variables *)
  (* DONE? *)
  let fields' =
    StringMap.map (fun (f, t) -> (f, dual_type t)) fields in
  (* let row_var' = *)
  (*   match Unionfind.find row_var with *)
  (*   | `Flexible _ *)
  (*   | `Rigid _ *)
  (*   | `Recursive _ -> assert false *)
  (*   | `Body row -> assert false *)
  (*   | `Closed -> `Closed *)
  (* in *)
    (fields', row_var, not dual)
and dual_type t = match concrete_type IntSet.empty t with
  | `Session s -> `Session (dual_session s)
  (* HACK: is this the right thing to do? 
     it appears to allow us to implement recursive session types...
  *)
  | `MetaTypeVar point -> `Session (dual_session (`MetaSessionVar point))
  | _ -> assert false
=======
  FieldEnv.map normalise_field_spec
>>>>>>> 8b62ab56

(*
 convert a row to the form (field_env, row_var)
 where Unionfind.find row_var is of the form:
    `Closed
  | `Rigid var
  | `Flexible var
  | `Recursive (var, body)
 *)
let flatten_row : row -> row = fun (field_env, row_var, dual) ->
  let dual_if r = if dual then dual_row r else r in
  let rec flatten_row' : meta_row_var IntMap.t -> row -> row =
    fun rec_env ((field_env, row_var, dual) as row) ->
      let row' =
        match Unionfind.find row_var with
          | `Closed
          | `Flexible _
          | `Rigid _ -> row
          | `Recursive (var, rec_row) ->
              if IntMap.mem var rec_env then
                row
              else
                (let row_var' =
                   Unionfind.fresh (`Recursive (var, (FieldEnv.empty,
                                                      Unionfind.fresh (`Flexible (var, (`Any, `Any))),
                                                      false))) in
                 let rec_row' = flatten_row' (IntMap.add var row_var' rec_env) rec_row in
                   Unionfind.change row_var' (`Recursive (var, rec_row'));
                    field_env, row_var', dual)
          | `Body row' ->
              let field_env', row_var', dual = flatten_row' rec_env (dual_if row') in
                field_env_union (field_env, field_env'), row_var', dual
      in
        assert (is_flattened_row row');
        row' in
  let field_env, row_var, dual = flatten_row' IntMap.empty (field_env, row_var, dual) in
  let field_env = normalise_fields field_env in
    field_env, row_var, dual

(*
 As flatten_row except if the flattened row_var is of the form:

  `Recursive (var, body)

then it is unwrapped. This ensures that all the fields are exposed
in field_env.
 *)
let unwrap_row : row -> (row * row_var option) = fun (field_env, row_var, dual) ->
  let dual_if r = if dual then dual_row r else r in
  let rec unwrap_row' : meta_row_var IntMap.t -> row -> (row * row_var option) =
    fun rec_env ((field_env, row_var, dual) as row) ->
      let row' =
        match Unionfind.find row_var with
          | `Closed
          | `Flexible _
          | `Rigid _ -> row, None
          | `Recursive (var, body) ->
              if IntMap.mem var rec_env then
                row, Some row_var
              else
                begin
                  let point =
                    Unionfind.fresh (`Recursive (var, body)) in
                  let unwrapped_body, _ = unwrap_row' (IntMap.add var point rec_env) body in
                    Unionfind.change point (`Recursive (var, unwrapped_body));
                    let field_env', row_var', dual' = unwrapped_body in
                      (field_env_union (field_env, field_env'), row_var', dual'), Some point
                end
          | `Body row' ->
              let (field_env', row_var', dual), rec_row = unwrap_row' rec_env (dual_if row') in
                (field_env_union (field_env, field_env'), row_var', dual), rec_row
      in
        assert (is_flattened_row (fst row'));
        row' in
  let (field_env, row_var, dual), rec_row = unwrap_row' IntMap.empty (field_env, row_var, dual) in
  let field_env = normalise_fields field_env in
    (field_env, row_var, dual), rec_row


(* TODO: tidy up all this normalisation / concretisation code *)
let rec normalise_datatype rec_names t =
  let nt = normalise_datatype rec_names in
  let ns = normalise_session rec_names in
  let nr = normalise_row rec_names in
    hoist_quantifiers t;
    match t with
      | `Not_typed
      | `Primitive _             -> t
      | `Function (f, m, t)      ->
          `Function (nt f, nr m, nt t)
      | `Lolli (f, m, t)         ->
           `Lolli (nt f, nr m, nt t)
      | `Record row              -> `Record (nr row)
      | `Variant row             -> `Variant (nr row)
      | `Table (r, w, n)         ->
          `Table (nt r, nt w, nt n)
      | `Alias ((name, ts), datatype) ->
          `Alias ((name, ts), nt datatype)
      | `Application (abs, datatypes) ->
          `Application (abs, List.map (normalise_type_arg rec_names) datatypes)
      | `ForAll (qs, body)    ->
          begin
            match unbox_quantifiers qs with
              | [] -> nt body
              | _ -> `ForAll (qs, nt body)
          end
      | `Session s -> `Session (ns s)
      | `MetaTypeVar point       ->
          begin
            match Unionfind.find point with
              | `Flexible _
              | `Rigid _ -> t
              | `Recursive (var, body) ->
                  if IntSet.mem var rec_names then
                    t
                  else
                    let body = normalise_datatype (IntSet.add var rec_names) body in
                      Unionfind.change point (`Recursive (var, body));
                      `MetaTypeVar point
              | `Body t -> nt t
          end
and normalise_row rec_names row =
  (* WARNING:

     We cannot use unwrap_row here, as that would lead to
     non-termination.
  *)
  let fields, row_var, dual = flatten_row row in
  let fields =
    FieldEnv.map
      (fun f -> normalise_field_spec f)
      fields
  in
    (fields, row_var, dual)
and normalise_type_arg rec_names type_arg =
  match type_arg with
    | `Type t -> `Type (normalise_datatype rec_names t)
    | `Row row -> `Row (normalise_row rec_names row)
<<<<<<< HEAD
    | `Presence f -> `Presence (normalise_presence_flag f)
and normalise_session rec_names s =
  let nt = normalise_datatype rec_names in
  let ns = normalise_session rec_names in
  let nr = normalise_row rec_names in
    match s with
    | `Input (t, s)         -> `Input (nt t, ns s)
    | `Output (t, s)        -> `Output (nt t, ns s)
    | `Select r             -> `Select (nr r)
    | `Choice r             -> `Choice (nr r)
    | `MetaSessionVar point -> s (* FIXME: should actually look inside s! *)
    | `Dual s               -> `Dual (ns s)
    | `End                  -> `End
=======
    | `Presence f -> `Presence (normalise_field_spec f)  

>>>>>>> 8b62ab56

let concrete_type = concrete_type IntSet.empty

let normalise_datatype = normalise_datatype IntSet.empty
let normalise_row = normalise_row IntSet.empty

(** building quantified types *)

let quantifiers_of_type_args =
  List.map
    (function
       | `Type (`MetaTypeVar point) ->
           begin
             match Unionfind.find point with
               | `Flexible (var, subkind)
               | `Rigid (var, subkind) -> `TypeVar ((var, subkind), point)
               | _ -> assert false
           end
       | `Type _ -> assert false
       | `Row (fields, row_var, dual) ->
           assert (StringMap.is_empty fields);
           begin
             match Unionfind.find row_var with
               | `Flexible (var, subkind)
               | `Rigid (var, subkind) -> `RowVar ((var, subkind), row_var)
               | _ -> assert false
           end
       | `Presence (`Var point) ->
           begin
             match Unionfind.find point with
               | `Flexible var
               | `Rigid var -> `PresenceVar (var, point)
               | _ -> assert false
           end
       | `Presence _ -> assert false)

(* TODO: need to unwind `Body constructors *)
let is_rigid_quantifier q =
  let rigid point =
    match Unionfind.find point with
      | `Rigid _ -> true
      | _ -> false
  in
    match q with
      | `TypeVar (_, point) ->
          rigid point
      | `RowVar (_, point) ->
          rigid point
      | `PresenceVar (_, point) ->
          rigid point

let is_instantiated_quantifier q =
  let is_concrete_type t =
    match concrete_type t with
      | `MetaTypeVar point ->
          begin
            match Unionfind.find point with
              | `Recursive _ -> true
              | _ -> false
          end
      | _ -> true in

  let is_concrete_row row =
    let (field_env, row_var, _) = flatten_row row in
      FieldEnv.is_empty field_env &&
        match Unionfind.find row_var with
          | `Recursive _
          | `Closed -> true
          | _ -> false in

  let is_concrete_field_spec f =
    match concrete_field_spec f with
      | `Var _ -> false
      | _ -> true
  in
    match q with
      | `TypeVar (_, point) ->
          begin
            match Unionfind.find point with
              | `Recursive _ -> true
              | `Body t -> is_concrete_type t
              | _ -> false
          end
      | `RowVar (_, point) ->
          begin
            match Unionfind.find point with
              | `Recursive _ -> true
              | `Body row -> is_concrete_row row
              | _ -> false
          end
      | `PresenceVar (_, point) ->
          begin
            match Unionfind.find point with
              | `Body f -> is_concrete_field_spec f
              | _ -> false
          end

(* update a quantifier with any changes to its point *)
let normalise_quantifier = fun q ->
  match q with
    | `TypeVar (_, point) ->
        begin
          match Unionfind.find point with
            | `Flexible v
            | `Rigid v -> `TypeVar (v, point)
            | _ -> q
        end
    | `RowVar (_, point) ->
        begin
          match Unionfind.find point with
            | `Flexible v
            | `Rigid v -> `RowVar (v, point)
            | _ -> q
        end
    | `PresenceVar (_, point) ->
        begin
          match Unionfind.find point with
            | `Flexible v
            | `Rigid v -> `PresenceVar (v, point)
            | _ -> q
        end

let rec flexible_of_type t =
  match concrete_type t with
    | `MetaTypeVar point as t ->
        begin
          match Unionfind.find point with
            | `Flexible _ -> Some t
            | _ -> None
        end
    | `ForAll (qs, t) when
        List.for_all (fun q -> not (is_rigid_quantifier q)) (unbox_quantifiers qs) ->
          begin
            match flexible_of_type t with
              | Some t ->
                  (* WARNING: side-effect! *)
                  qs := [];
                  Some t
              | None -> None
          end
    | _ -> None


let for_all : quantifier list * datatype -> datatype = fun (qs, t) ->
  concrete_type (`ForAll (box_quantifiers qs, t))

(* useful types *)
let unit_type = `Record (make_empty_closed_row ())
(* let string_type = `Alias (("String", []), (`Application (list, [`Type (`Primitive `Char)]))) *)
let string_type = `Primitive `String
let char_type = `Primitive `Char
let bool_type = `Primitive `Bool
let int_type = `Primitive `Int
let float_type = `Primitive `Float
let xml_type = `Alias (("Xml", []), `Application (list, [`Type (`Primitive `XmlItem)]))
let database_type = `Primitive `DB

(* precondition: the row is unwrapped *)
let is_tuple ?(allow_onetuples=false) (field_env, rowvar, _) =
  match Unionfind.find rowvar with
    | `Closed ->
        let n = StringMap.size field_env in
        let b =
          n = 0
          ||
          (List.for_all
             (fun i ->
                let name = string_of_int i in
                  FieldEnv.mem name field_env
                  && (match FieldEnv.find (string_of_int i) field_env with
                        | `Present _ -> true
                        | `Absent    -> false
                        | `Var _     -> false))
             (fromTo 1 n))
        in
          (* 0/1-tuples are displayed as records *)
          b && (allow_onetuples || n <> 1)
    | _ -> false

let extract_tuple (field_env, _, _) =
  FieldEnv.to_list (fun _ ->
                      function
<<<<<<< HEAD
                        | `Present, t -> t
                        | `Absent, _
                        | `Var _, _ -> assert false) field_env

=======
                        | `Present t -> t
                        | `Absent
                        | `Var _ -> assert false) field_env
    
>>>>>>> 8b62ab56
(* whether to display mailbox annotations on arrow types
   [NOTE]
      unused mailbox parameters are never shown
 *)
let show_mailbox_annotations = Settings.add_bool("show_mailbox_annotations", true, `User)

(* pretty-print type vars as raw numbers rather than letters *)
let show_raw_type_vars = Settings.add_bool("show_raw_type_vars", false, `User)




module Vars =
struct
  type flavour = [`Rigid | `Flexible | `Recursive]
  type kind = [`Type | `Row  | `Presence]
  type scope = [`Free | `Bound]
  type spec = flavour * kind * int

  type vars_list = (int * (flavour * kind * scope)) list

(*   let add var spec vars = *)
(*     match V.lookup var vars with *)
(*       | None -> V.add var spec vars *)
(*       | Some (flavour, kind, count) -> *)
(*           begin *)
(*             let (flavour', kind', count') = spec in *)
(* (\*              assert (flavour = flavour'); *)
(*               assert (kind = kind'); *)
(* *\)              V.add var (flavour, kind, count+count') vars *)
(*           end *)

(*   let union vars vars' = V.fold add vars' vars *)
(*   let union_all varss = List.fold_right union varss V.empty *)

  let varspec_of_tyvar q =
    let flavour = if is_rigid_quantifier q then
      `Rigid
    else
      `Flexible
    in
      match q with
        | `TypeVar ((var, _subkind), _) -> var, (flavour, `Type, `Bound)
        | `RowVar ((var, _subkind), _) -> var, (flavour, `Row, `Bound)
        | `PresenceVar (var, _) -> var, (flavour, `Presence, `Bound)

  (* find all free and bound type variables *)
  (*
    BUG: include_aliases probably shouldn't be an option here - it should always be true
  *)
  let rec free_bound_type_vars : include_aliases:bool -> TypeVarSet.t -> datatype -> vars_list = fun ~include_aliases bound_vars t ->
    let fbtv = free_bound_type_vars ~include_aliases bound_vars in
      match t with
        | `Not_typed -> []
        | `Primitive _ -> []
        | `MetaTypeVar point ->
            begin
              match Unionfind.find point with
                | `Flexible (var, _) ->
                      [var, (`Flexible, `Type, `Free)]
                | `Rigid (var, _) ->
                      [var, (`Rigid, `Type, `Free)]
                | `Recursive (var, body) ->
                    if TypeVarSet.mem var bound_vars then
                      [var, (`Recursive, `Type, `Bound)]
                    else
                      (var, (`Recursive, `Type, `Bound))::(free_bound_type_vars ~include_aliases (TypeVarSet.add var bound_vars) body)
                | `Body t -> fbtv t
            end
        | `Function (f, m, t) ->
            (fbtv f) @ (free_bound_row_type_vars ~include_aliases bound_vars m) @ (fbtv t)
        | `Lolli (f, m, t) ->
            (fbtv f) @ (free_bound_row_type_vars ~include_aliases bound_vars m) @ (fbtv t)
        | `Record row
        | `Variant row -> free_bound_row_type_vars ~include_aliases bound_vars row
        | `Table (r, w, n) -> (fbtv r) @ (fbtv w) @ (fbtv n)
        | `ForAll (tyvars, body) ->
            let bound_vars, vars =
              List.fold_left
                (fun (bound_vars, vars) tyvar ->
                   let var, spec = varspec_of_tyvar tyvar in
                     TypeVarSet.add var bound_vars, (var, spec)::vars)
                (TypeVarSet.empty, [])
                (unbox_quantifiers tyvars)
            in
              (List.rev vars) @ (free_bound_type_vars ~include_aliases bound_vars body)
        | `Session s -> free_bound_session_type_vars ~include_aliases bound_vars s
        | `Alias ((_,ts), d) when include_aliases ->
            List.concat
              (List.map (free_bound_tyarg_vars ~include_aliases bound_vars) ts) @ (fbtv d)
        | `Alias (_, d) -> fbtv d
        | `Application (_, datatypes) -> List.concat (List.map (free_bound_tyarg_vars ~include_aliases bound_vars) datatypes)
  and free_bound_field_spec_type_vars ~include_aliases bound_vars =
    function
      | `Present t -> free_bound_type_vars ~include_aliases bound_vars t
      | `Absent -> []
      | `Var point ->
          begin
            match Unionfind.find point with
              | `Flexible var ->
                    [var, (`Flexible, `Presence, `Free)]
              | `Rigid var ->
                    [var, (`Rigid, `Presence, `Free)]
              | `Body f -> free_bound_field_spec_type_vars ~include_aliases bound_vars f
          end
  and free_bound_row_type_vars ~include_aliases bound_vars (field_env, row_var, _) =
    let field_type_vars =
      FieldEnv.fold
<<<<<<< HEAD
        (fun name (f, t) tvs ->
           tvs @ free_bound_presence_type_vars ~include_aliases bound_vars f @
             free_bound_type_vars ~include_aliases bound_vars t)
=======
        (fun name f tvs ->
           tvs @ free_bound_field_spec_type_vars ~include_aliases bound_vars f)
>>>>>>> 8b62ab56
        field_env [] in
    let row_var = free_bound_row_var_vars ~include_aliases bound_vars row_var in
      field_type_vars @ row_var
  and free_bound_row_var_vars ~include_aliases bound_vars row_var =
    match Unionfind.find row_var with
      | `Closed -> []
      | `Flexible (var, _) ->
            [var, (`Flexible, `Row, `Free)]
      | `Rigid (var, _) ->
            [var, (`Rigid, `Row, `Free)]
      | `Recursive (var, row) ->
          if TypeVarSet.mem var bound_vars then
            [var, (`Recursive, `Row, `Bound)]
          else
            (var, (`Recursive, `Row, `Bound))::(free_bound_row_type_vars ~include_aliases (TypeVarSet.add var bound_vars) row)
      | `Body row -> free_bound_row_type_vars ~include_aliases bound_vars row
  and free_bound_tyarg_vars ~include_aliases bound_vars =
    function
      | `Type t -> free_bound_type_vars ~include_aliases bound_vars t
      | `Row row -> free_bound_row_type_vars ~include_aliases bound_vars row
<<<<<<< HEAD
      | `Presence f -> free_bound_presence_type_vars ~include_aliases bound_vars f
  and free_bound_session_type_vars  ~include_aliases bound_vars =
    function
    | `Input (t, s)
    | `Output (t, s) ->
      free_bound_type_vars ~include_aliases bound_vars t @ free_bound_session_type_vars ~include_aliases bound_vars s
    | `Select row
    | `Choice row -> free_bound_row_type_vars ~include_aliases bound_vars row
    | `MetaSessionVar point -> free_bound_type_vars ~include_aliases bound_vars (`MetaTypeVar point)
    | `Dual s -> free_bound_session_type_vars ~include_aliases bound_vars s
    | `End -> []
=======
      | `Presence f -> free_bound_field_spec_type_vars ~include_aliases bound_vars f
>>>>>>> 8b62ab56

  let free_bound_tycon_vars ~include_aliases bound_vars tycon_spec =
    match tycon_spec with
      | `Alias (tyvars, body) ->
          let bound_vars, vars =
            List.fold_left
              (fun (bound_vars, vars) tyvar ->
                 let var, spec = varspec_of_tyvar tyvar in
                   (TypeVarSet.add var bound_vars, (var, spec)::vars)) (TypeVarSet.empty, []) tyvars
          in
            (List.rev vars) @ (free_bound_type_vars ~include_aliases bound_vars body)
      | `Abstract _ -> []



(*   let varset_of_vars vars = *)
(*     V.fold (fun var _ varset -> TypeVarSet.add var varset) vars TypeVarSet.empty *)

  let init (var, (flavour, kind, scope)) name =
    match scope with
      | `Free -> (name, (flavour, kind, 1))
      | `Bound -> (name, (flavour, kind, 0))

  let combine (name, (flavour, kind, count)) (flavour', kind', scope) =
(*     assert (flavour = flavour'); *)
(*     assert (kind = kind'); *)
    match scope with
      | `Free -> (name, (flavour, kind, count+1))
      | `Bound -> (name, (flavour, kind, count))

  let make_names vars =
    if Settings.get_value show_raw_type_vars then
      List.fold_left
        (fun name_map (var, spec) ->
           match IntMap.lookup var name_map with
             | None -> IntMap.add var (init (var, spec) (string_of_int var)) name_map
             | Some (name, spec') -> IntMap.add var (combine (name, spec') spec) name_map)
        IntMap.empty vars
    else
      begin
        let first_letter = int_of_char 'a' in
        let last_letter = int_of_char 'z' in
        let num_letters = last_letter - first_letter + 1 in

        let string_of_ascii n = Char.escaped (char_of_int n) in

        let rec num_to_letters n =
          let letter = string_of_ascii (first_letter + (n mod num_letters)) in
            letter ^
              (if n >= num_letters then (num_to_letters (n / num_letters))
               else "") in

        let (_, name_map) =
          List.fold_left
            (fun (n, name_map) (var, spec) ->
               match IntMap.lookup var name_map with
                 | None -> (n+1, IntMap.add var (init (var, spec) (num_to_letters n)) name_map)
                 | Some (name, spec') -> (n, IntMap.add var (combine (name, spec') spec) name_map))
            (0, IntMap.empty) vars
        in
          name_map
      end

  let find var = fst -<- (IntMap.find var)

  let find_spec = IntMap.find
end

(** Type printers *)

module Print =
struct
  let show_quantifiers = Settings.add_bool ("show_quantifiers", false, `User)
  let show_flavours = Settings.add_bool ("show_flavours", false, `User)
  let hide_fresh_type_vars = Settings.add_bool ("hide_fresh_type_vars", true, `User)

  (* Set the quantifiers to be true to display any outer quantifiers.
     Set flavours to be true to distinguish flexible type variables
     from rigid type variables. *)
  type policy = {quantifiers:bool; flavours:bool; hide_fresh:bool}
  type names = (string * Vars.spec) IntMap.t

  let default_policy () =
    {quantifiers=Settings.get_value show_quantifiers;
     flavours=Settings.get_value show_flavours;
     hide_fresh=Settings.get_value hide_fresh_type_vars}

  let primitive : primitive -> string = function
    | `Bool -> "Bool"  | `Int -> "Int"  | `Char -> "Char"  | `Float   -> "Float"
    | `XmlItem -> "XmlItem" | `DB -> "Database" | `String -> "String"

  let subkind : (policy * names) -> subkind -> string =
    let linearity = function
      | `Any -> "Any"
      | `Unl -> "" in
    let restriction = function
      | `Any -> ""
      | `Base -> "Base"
      | `Session -> "Session" in

    fun (_policy, _vars) (l, r) ->
      let lins = linearity l in
      let ress = restriction r in
      match lins, ress with
      | "", "" -> ""
      | "", _  -> "::"^ress
      | _,""   -> "::"^lins
      | _      -> "::"^lins^" "^ress

  let kind : (policy * names) -> kind -> string =
    fun (_policy, _vars) ->
      function
        | `Type sk -> subkind (_policy, _vars) sk
        | `Row sk ->
           let s = subkind (_policy, _vars) sk in
           if s="" then "::Row" else s ^ " Row"
        | `Presence -> "::Presence"

  let quantifier : (policy * names) -> quantifier -> string =
    fun (policy, vars) q ->
      let k = kind_of_quantifier q in
      let prefix =
        if not(policy.flavours) || is_rigid_quantifier q then
          ""
        else
          "%"
      in
        match q with
          | `TypeVar ((var, _), _)
          | `RowVar ((var, _), _)
          | `PresenceVar (var, _) ->
              prefix ^ Vars.find var vars ^ kind (policy, vars) k

  let rec datatype : TypeVarSet.t -> policy * names -> datatype -> string =
    fun bound_vars ((policy, vars) as p) t ->
      let sd = datatype bound_vars p in
      let sk = subkind p in

      let hide_fresh_check var (flavour, _, count) =
        policy.hide_fresh && count = 1 &&
        ((flavour = `Flexible && not (policy.flavours)) || not (IntSet.mem var bound_vars)) in

      let unwrap = fst -<- unwrap_row in
        (* precondition: the row is unwrapped *)
      let string_of_tuple (field_env, row_var, _) =
        let tuple_env =
          FieldEnv.fold
            (fun i f tuple_env ->
               match f with
                 | `Present t         -> IntMap.add (int_of_string i) t tuple_env
                 | (`Absent | `Var _) -> assert false)
            field_env
            IntMap.empty in
        let ss = List.rev (IntMap.fold (fun _ t ss -> (sd t) :: ss) tuple_env []) in
          "(" ^ String.concat ", " ss ^  ")"
      in
        match t with
          | `Not_typed       -> "not typed"
          | `Primitive p     -> primitive p
          | `MetaTypeVar point ->
              begin
                match Unionfind.find point with
                  | `Flexible (var, k) when policy.flavours ->
                      let name, spec = Vars.find_spec var vars in
                        (if hide_fresh_check var spec then
                           "%"
                         else
                           "%" ^ name) ^ sk k
                  | `Rigid (var, k)
                  | `Flexible (var, k) ->
                      let name, spec = Vars.find_spec var vars in
                        (if hide_fresh_check var spec then
                           "_"
                         else
                           name) ^ sk k
                  | `Recursive (var, body) ->
                      if TypeVarSet.mem var bound_vars then
                        Vars.find var vars
                      else
                        "mu " ^ Vars.find var vars ^ " . " ^
                          datatype (TypeVarSet.add var bound_vars) p body
                  | `Body t -> sd t
              end
          | `Function (args, effects, t) ->
              let arrow =
                let (fields, row_var, false) as r = unwrap effects in
                  if FieldEnv.is_empty fields then
                    match Unionfind.find row_var with
                      | `Closed -> "{}->"
                      | `Flexible (var, _) when policy.flavours ->
                          let name, spec = Vars.find_spec var vars in
                            if hide_fresh_check var spec then
                              "-?->"
                            else
                              "-?" ^ name ^ "->"
                      | `Rigid (var, _)
                      | `Flexible (var, _) ->
                          let name, spec = Vars.find_spec var vars in
                            if hide_fresh_check var spec then
                              "->"
                            else
                              "-" ^ name ^ "->"
                      | `Recursive _ -> assert false
                      | `Body t' ->
                          sd (`Function (args, t', t))
                  else if
                    (FieldEnv.mem "wild" fields &&
                       is_present (FieldEnv.find "wild" fields) &&
                        FieldEnv.size fields = 1)
                  then
                    match Unionfind.find row_var with
                      | `Closed -> "{}~>"
                      | `Flexible (var, _) when policy.flavours ->
                          let name, spec = Vars.find_spec var vars in
                            if hide_fresh_check var spec then
                              "~?~>"
                            else
                              "~?" ^ name ^ "~>"
                      | `Rigid (var, _)
                      | `Flexible (var, _) ->
                          let name, spec = Vars.find_spec var vars in
                            if hide_fresh_check var spec then
                              "~>"
                            else
                              "~" ^ name ^ "~>"
                      | `Recursive _ -> assert false
                      | `Body t' ->
                          sd (`Function (args, t', t))
                  else if
                    (FieldEnv.mem "hear" fields &&
                       FieldEnv.mem "wild" fields &&
                       is_present (FieldEnv.find "hear" fields) &&
                        is_present (FieldEnv.find "wild" fields) &&
                        FieldEnv.size fields = 2)
                  then
                    let ht =
                      match FieldEnv.find "hear" fields with
                      | `Present t -> sd t
                      | _          -> assert false
                    in
                      match Unionfind.find row_var with
                        | `Closed ->
                            "{:" ^ ht ^ "}~>"
                        | `Flexible (var, _) when policy.flavours ->
                            let name, spec = Vars.find_spec var vars in
                              if hide_fresh_check var spec then
                                "{:" ^ ht ^ "|?}~>"
                              else
                                "{:" ^ ht ^ "|?" ^ name ^ "}~>"
                        | `Rigid (var, _)
                        | `Flexible (var, _) ->
                            let name, spec = Vars.find_spec var vars in
                              if hide_fresh_check var spec then
                                "{:" ^ ht ^ "|_}~>"
                              else
                                "{:" ^ ht ^ "|" ^ name ^ "}~>"
                        | `Recursive _ -> assert false
                        | `Body t' ->
                            sd (`Function (args, t', t))
                  else
                      "{" ^ row "," bound_vars p r ^ "}->"
              in
                begin match concrete_type args with
                  | `Record row when is_tuple ~allow_onetuples:true row ->
                    string_of_tuple row ^ " " ^arrow ^ " " ^ sd t
                  | t' -> assert false (* "*" ^ sd t' ^ " " ^arrow ^ " " ^ sd t *)
                end
          | `Lolli (args, effects, t) ->
              let arrow =
                let (fields, row_var, false) as r = unwrap effects in
                  if FieldEnv.is_empty fields then
                    match Unionfind.find row_var with
                      | `Closed -> "{}-@"
                      | `Flexible (var, _) when policy.flavours ->
                          let name, spec = Vars.find_spec var vars in
                            if hide_fresh_check var spec then
                              "-?-@"
                            else
                              "-?" ^ name ^ "-@"
                      | `Rigid (var, _)
                      | `Flexible (var, _) ->
                          let name, spec = Vars.find_spec var vars in
                            if hide_fresh_check var spec then
                              "-@"
                            else
                              "-" ^ name ^ "-@"
                      | `Recursive _ -> assert false
                      | `Body t' ->
                          sd (`Lolli (args, t', t))
                  else if
                    (FieldEnv.mem "wild" fields &&
                       fst (FieldEnv.find "wild" fields) = `Present &&
                        FieldEnv.size fields = 1)
                  then
                    match Unionfind.find row_var with
                      | `Closed -> "{}~@"
                      | `Flexible (var, _) when policy.flavours ->
                          let name, spec = Vars.find_spec var vars in
                            if hide_fresh_check var spec then
                              "~?~@"
                            else
                              "~?" ^ name ^ "~@"
                      | `Rigid (var, _)
                      | `Flexible (var, _) ->
                          let name, spec = Vars.find_spec var vars in
                            if hide_fresh_check var spec then
                              "~@"
                            else
                              "~" ^ name ^ "~@"
                      | `Recursive _ -> assert false
                      | `Body t' ->
                          sd (`Lolli (args, t', t))
                  else if
                    (FieldEnv.mem "hear" fields &&
                       FieldEnv.mem "wild" fields &&
                       fst (FieldEnv.find "hear" fields) = `Present &&
                        fst (FieldEnv.find "wild" fields) = `Present &&
                        FieldEnv.size fields = 2)
                  then
                    let ht = sd (snd (FieldEnv.find "hear" fields)) in
                      match Unionfind.find row_var with
                        | `Closed ->
                            "{:" ^ ht ^ "}~@"
                        | `Flexible (var, _) when policy.flavours ->
                            let name, spec = Vars.find_spec var vars in
                              if hide_fresh_check var spec then
                                "{:" ^ ht ^ "|?}~@"
                              else
                                "{:" ^ ht ^ "|?" ^ name ^ "}~@"
                        | `Rigid (var, _)
                        | `Flexible (var, _) ->
                            let name, spec = Vars.find_spec var vars in
                              if hide_fresh_check var spec then
                                "{:" ^ ht ^ "|_}~@"
                              else
                                "{:" ^ ht ^ "|" ^ name ^ "}~@"
                        | `Recursive _ -> assert false
                        | `Body t' ->
                            sd (`Lolli (args, t', t))
                  else
                      "{" ^ row "," bound_vars p r ^ "}-@"
              in
                begin match concrete_type args with
                  | `Record row when is_tuple ~allow_onetuples:true row ->
                    string_of_tuple row ^ " " ^arrow ^ " " ^ sd t
                  | t' -> assert false (* "*" ^ sd t' ^ " " ^arrow ^ " " ^ sd t *)
                end
          | `Record r ->
              let r = unwrap r in
                (if is_tuple r then string_of_tuple r
                 else "(" ^ row "," bound_vars p r ^ ")")
          | `Variant r -> "[|" ^ row "|" bound_vars p r ^ "|]"
          | `ForAll (tyvars, body) ->
              let tyvars = unbox_quantifiers tyvars in
              let bound_vars =
                List.fold_left
                  (fun bound_vars tyvar ->
                     TypeVarSet.add (var_of_quantifier tyvar) bound_vars)
                  bound_vars tyvars
              in
                if not (policy.flavours) then
                  let tyvars = List.filter is_rigid_quantifier tyvars in
                    match tyvars with
                      | [] -> datatype bound_vars p body
                      | _ ->
                          "forall "^ mapstrcat "," (quantifier p) tyvars ^"."^ datatype bound_vars p body
                else
                  "forall "^ mapstrcat "," (quantifier p) tyvars ^"."^ datatype bound_vars p body
          | `Session s -> session bound_vars p s
          | `Table (r, w, n)   ->
             (* TODO:

                pretty-print this using constraints?
             *)
             "TableHandle(" ^
               datatype bound_vars p r ^ "," ^
               datatype bound_vars p w ^ "," ^
               datatype bound_vars p n ^ ")"
                (*
                  QUESTION:

                  How should we render the types [Char] and [XmlItem]?

                  It isn't clear what the right thing to do here is.

                  Option 1 - as lists
                  Then
                  ['a', 'b', 'c] : [Char]
                  but
                  "abc" ++ "def" : [Char]

                  Option 2 - as typenames
                  Then
                  "abc" ++ "def" : String
                  but
                  ['a', 'b', 'c] : String

                  What do GHCi and SML/NJ Do?
                *)
                (*
                  | `Application ("List", [`Primitive `Char]) -> "String"
                  | `Application ("List", [`Primitive `XmlItem]) -> "Xml"
                *)

          (*        | `Alias ((s,[]), t) ->  "{"^s^"}"^ sd t*)
          | `Alias ((s,[]), t) ->  s
          | `Alias ((s,ts), _) ->  s ^ " ("^ String.concat "," (List.map (type_arg bound_vars p) ts) ^")"
          | `Application (l, [elems]) when Abstype.eq_t.Eq.eq l list ->  "["^ (type_arg bound_vars p) elems ^"]"
          | `Application (s, []) -> Abstype.name s
          | `Application (s, ts) -> Abstype.name s ^ " ("^ String.concat "," (List.map (type_arg bound_vars p) ts) ^")"

  and presence bound_vars ((policy, vars) as p) =
    function
      | `Present t ->
        begin
          match concrete_type t with
          | `Record row when is_empty_row row -> ""
          | _                                 -> ":" ^ datatype bound_vars p t
        end
      | `Absent -> "-"
      | `Var point ->
          begin
            match Unionfind.find point with
              | `Flexible var when policy.flavours ->
                  let name, (_, _, count) = Vars.find_spec var vars in
                    if policy.hide_fresh && count = 1 && not (IntSet.mem var bound_vars) then "{?}"
                    else "{?" ^ name ^ "}"
              | `Rigid var
              | `Flexible var ->
                  let name, (_, _, count) = Vars.find_spec var vars in
                    if policy.hide_fresh && count = 1 && not (IntSet.mem var bound_vars) then "{_}"
                    else "{" ^ name ^ "}"
              | `Body f ->
                  presence bound_vars p f
          end

  and row sep bound_vars ((policy, vars) as p) (field_env, rv, dual) =
    (* FIXME:

       should quote labels when necessary, i.e., when they
       contain non alpha-numeric characters
    *)
    let field_strings =
      FieldEnv.fold
        (fun label f field_strings ->
          (label ^ presence bound_vars p f) :: field_strings)
        field_env [] in

    let row_var_string = row_var sep bound_vars p rv in
      String.concat sep (List.rev (field_strings)) ^
        begin
          match row_var_string with
            | None -> ""
            | Some s -> "|"^ (if dual then "~" else "") ^ s
        end
  and row_var sep bound_vars ((policy, vars) as p) rv =
    match Unionfind.find rv with
      | `Closed -> None
      | `Flexible (var, k) when policy.flavours ->
          let name, (_, _, count) = Vars.find_spec var vars in
            Some
              ((if policy.hide_fresh && count = 1 && not (IntSet.mem var bound_vars) then "%"
                else ("%" ^ name)) ^ subkind p k)
      | `Rigid (var, k)
      | `Flexible (var, k) ->
          let name, (_, _, count) = Vars.find_spec var vars in
            Some
              ((if policy.hide_fresh && count = 1 && not (IntSet.mem var bound_vars) then "_"
                else name) ^ subkind p k)
      | `Recursive (var, r) ->
          if TypeVarSet.mem var bound_vars then
            Some (Vars.find var vars)
          else
            Some ("(mu " ^ Vars.find var vars ^ " . " ^
                    row sep (TypeVarSet.add var bound_vars) p r ^ ")")
      | `Body r -> Some (row sep bound_vars p r)

  and type_arg bound_vars p =
    function
      | `Type t -> datatype bound_vars p t
      | `Row r -> "{ " ^ row "," bound_vars p r ^ " }"
      | `Presence f -> "::Presence (" ^ presence bound_vars p f ^ ")"
  and session bound_vars p =
    function
    | `Input (t, s) -> "?" ^ datatype bound_vars p t ^ "." ^ session bound_vars p s
    | `Output (t, s) -> "!" ^ datatype bound_vars p t ^ "." ^ session bound_vars p s
    | `Select bs -> "[+|" ^ row "," bound_vars p bs ^ "|+]"
    | `Choice bs -> "[&|" ^ row "," bound_vars p bs ^ "|&]"
    | `MetaSessionVar point -> datatype bound_vars p (`MetaTypeVar point) (* HACK *)
    | `Dual s -> "~" ^ session bound_vars p s
    | `End -> "End"

  let tycon_spec bound_vars p =
    function
      | `Alias (tyvars, body) ->
          let bound_vars =
            List.fold_left
              (fun bound_vars tyvar ->
                 TypeVarSet.add (var_of_quantifier tyvar) bound_vars)
              bound_vars tyvars
          in
            begin
              match tyvars with
                | [] -> datatype bound_vars p body
                | _ -> mapstrcat "," (quantifier p) tyvars ^"."^ datatype bound_vars p body
            end
      | `Abstract _ -> "abstract"

  let strip_quantifiers =
    function
      | `ForAll (_, t)
      | t -> t
end

(*
  find all the flexible type variables in a type
 *)
let rec flexible_type_vars : TypeVarSet.t -> datatype -> quantifier TypeVarMap.t = fun bound_vars t ->
  let ftv = flexible_type_vars bound_vars in
    match t with
      | `Not_typed
      | `Primitive _ -> TypeVarMap.empty
      | `MetaTypeVar point ->
          begin
            match Unionfind.find point with
              | `Flexible (var, _) when TypeVarSet.mem var bound_vars -> TypeVarMap.empty
              | `Flexible (var, subkind) -> TypeVarMap.singleton var (`TypeVar ((var, subkind), point))
              | `Rigid _ -> TypeVarMap.empty
              | `Recursive (var, body) ->
                  if TypeVarSet.mem var bound_vars then
                    TypeVarMap.empty
                  else
                    flexible_type_vars (TypeVarSet.add var bound_vars) body
              | `Body t -> ftv t
          end
      | `Function (f, m, t) ->
          TypeVarMap.union_all [ftv f; row_flexible_type_vars bound_vars m; ftv t]
      | `Lolli (f, m, t) ->
          TypeVarMap.union_all [ftv f; row_flexible_type_vars bound_vars m; ftv t]
      | `Record row -> row_flexible_type_vars bound_vars row
      | `ForAll (tyvars, body) ->
          let bound_vars =
            List.fold_left
              (fun bound_vars tyvar ->
                 let var = var_of_quantifier tyvar in
                   TypeVarSet.add var bound_vars)
                (TypeVarSet.empty)
                (unbox_quantifiers tyvars)
          in
            flexible_type_vars bound_vars body
      | `Session s -> session_flexible_type_vars bound_vars s
      | `Variant row -> row_flexible_type_vars bound_vars row
      | `Table (r, w, n) -> TypeVarMap.union_all [ftv r; ftv w; ftv n]
      | `Alias ((name, ts), d) ->
          TypeVarMap.union_all
            ((ftv d)::(List.map (tyarg_flexible_type_vars bound_vars) ts))
      | `Application (name, datatypes) ->
          TypeVarMap.union_all (List.map (tyarg_flexible_type_vars bound_vars) datatypes)
and presence_flexible_type_vars bound_vars =
  function
    | `Present t -> flexible_type_vars bound_vars t
    | `Absent -> TypeVarMap.empty
    | `Var point ->
        begin
          match Unionfind.find point with
            | `Flexible var when TypeVarSet.mem var bound_vars -> TypeVarMap.empty
            | `Flexible var -> TypeVarMap.singleton var (`PresenceVar (var, point))
            | `Rigid _ -> TypeVarMap.empty
            | `Body f -> presence_flexible_type_vars bound_vars f
        end

and row_flexible_type_vars bound_vars (field_env, row_var, _) =
  TypeVarMap.superimpose
    (FieldEnv.fold
       (fun _ f ftvs ->
          TypeVarMap.union_all
            [presence_flexible_type_vars bound_vars f;
             ftvs])
       field_env TypeVarMap.empty)
    (row_var_flexible_type_vars bound_vars row_var)
and row_var_flexible_type_vars bound_vars row_var =
  match Unionfind.find row_var with
    | `Closed -> TypeVarMap.empty
    | `Flexible (var, _) when TypeVarSet.mem var bound_vars -> TypeVarMap.empty
    | `Flexible (var, subkind) -> TypeVarMap.singleton var (`RowVar ((var, subkind), row_var))
    | `Rigid _ -> TypeVarMap.empty
    | `Recursive (var, row) ->
        if TypeVarSet.mem var bound_vars then
          TypeVarMap.empty
        else
          row_flexible_type_vars (TypeVarSet.add var bound_vars) row
    | `Body row ->
        row_flexible_type_vars bound_vars row
and tyarg_flexible_type_vars bound_vars =
  function
    | `Type t -> flexible_type_vars bound_vars t
    | `Row row -> row_flexible_type_vars bound_vars row
    | `Presence f -> presence_flexible_type_vars bound_vars f
and session_flexible_type_vars bound_vars =
  function
  | `Input (t, s)
  | `Output (t, s) -> TypeVarMap.union_all [flexible_type_vars bound_vars t; session_flexible_type_vars bound_vars s]
  | `Select row
  | `Choice row -> row_flexible_type_vars bound_vars row
  | `Dual s -> session_flexible_type_vars bound_vars s
  | `End -> TypeVarMap.empty
  | `MetaSessionVar point -> flexible_type_vars bound_vars (`MetaTypeVar point)

let free_bound_type_vars ?(include_aliases=true) = Vars.free_bound_type_vars ~include_aliases TypeVarSet.empty
let free_bound_row_type_vars ?(include_aliases=true) = Vars.free_bound_row_type_vars ~include_aliases TypeVarSet.empty
let free_bound_field_spec_type_vars ?(include_aliases=true) = Vars.free_bound_field_spec_type_vars ~include_aliases TypeVarSet.empty
let free_bound_type_arg_type_vars ?(include_aliases=true) = Vars.free_bound_tyarg_vars ~include_aliases TypeVarSet.empty
let free_bound_row_var_vars ?(include_aliases=true) = Vars.free_bound_row_var_vars ~include_aliases TypeVarSet.empty

let free_bound_tycon_type_vars ?(include_aliases=true) = Vars.free_bound_tycon_vars ~include_aliases TypeVarSet.empty

let free_bound_session_type_vars ?(include_aliases=true) = Vars.free_bound_session_type_vars ~include_aliases TypeVarSet.empty

(* string conversions *)
let string_of_datatype ?(policy=Print.default_policy) (t : datatype) =
  let policy = policy () in
  let t =
    if policy.Print.quantifiers then t
    else Print.strip_quantifiers t
  in
    Print.datatype
      TypeVarSet.empty
      (policy, Vars.make_names (free_bound_type_vars ~include_aliases:true t))
      t

let string_of_row ?(policy=Print.default_policy) row =
  Print.row "," TypeVarSet.empty
    (policy (), Vars.make_names (free_bound_row_type_vars ~include_aliases:true row))
    row

<<<<<<< HEAD
let string_of_presence ?(policy=Print.default_policy) (f : presence_flag) =
=======
let string_of_presence ?(policy=Print.default_policy) (f : field_spec) = 
>>>>>>> 8b62ab56
  let policy = policy () in
    Print.presence
      TypeVarSet.empty
      (policy, Vars.make_names (free_bound_field_spec_type_vars ~include_aliases:true f))
      f

let string_of_type_arg ?(policy=Print.default_policy) (arg : type_arg) =
  let policy = policy () in
    Print.type_arg
      TypeVarSet.empty
      (policy, Vars.make_names (free_bound_type_arg_type_vars ~include_aliases:true arg))
      arg

let string_of_session_type ?(policy=Print.default_policy) (s : session_type) =
  let policy = policy () in
    Print.session
      TypeVarSet.empty
      (policy, Vars.make_names (free_bound_session_type_vars ~include_aliases:true s))
      s

let string_of_row_var ?(policy=Print.default_policy) row_var =
  match
    Print.row_var "," TypeVarSet.empty
      (policy (), Vars.make_names (free_bound_row_var_vars ~include_aliases:true row_var))
      row_var
  with
      | None -> ""
      | Some s -> s

let string_of_tycon_spec ?(policy=Print.default_policy) (tycon : tycon_spec) =
  let policy = policy () in
    Print.tycon_spec
      TypeVarSet.empty
      (policy, Vars.make_names (free_bound_tycon_type_vars ~include_aliases:true tycon))
      tycon


(* HACK:

   Just use the default policy. At some point we might want to export
   the printing policy in types.mli.
*)
let string_of_datatype t = string_of_datatype t
let string_of_row r = string_of_row r
let string_of_presence f = string_of_presence f
let string_of_type_arg arg = string_of_type_arg arg
let string_of_session_type s = string_of_session_type s
let string_of_row_var r = string_of_row_var r
let string_of_tycon_spec s = string_of_tycon_spec s

let show_datatype =
  { format = fun fmt a ->
      Format.pp_print_string fmt (string_of_datatype a) }

let show_tycon_spec =
  { format = fun fmt a ->
      Format.pp_print_string fmt (string_of_tycon_spec a) }

type environment        = datatype Env.t
and tycon_environment  = tycon_spec Env.t
and typing_environment = { var_env   : environment ;
                           tycon_env : tycon_environment ;
                           effect_row : row }
    deriving (Show)

let normalise_typing_environment env =
  { env with
      var_env = Env.map normalise_datatype env.var_env;
      (* what about tycon_env? *)
      effect_row = normalise_row env.effect_row }

(* Functions on environments *)
let extend_typing_environment
    {var_env = l ; tycon_env = al ; effect_row = _el }
    {var_env = r ; tycon_env = ar ; effect_row = er } : typing_environment =
  {var_env = Env.extend l r ; tycon_env = Env.extend al ar ; effect_row = er }

let string_of_environment = Show.show show_environment

let string_of_typing_environment {var_env=env} = string_of_environment env

let make_fresh_envs : datatype -> datatype IntMap.t * row IntMap.t * field_spec IntMap.t =
  let module S = IntSet in
  let module M = IntMap in
  let empties = M.empty, M.empty, M.empty in
  let union =
    let union_one a b = M.fold M.add a b in
    let union_three (x, y, z) (x', y', z') = (union_one x x', union_one y y', union_one z z') in
      List.fold_left union_three empties in
  let rec make_env boundvars = function
      | `Not_typed
      | `Primitive _             -> empties
      | `Function (f, m, t)      -> union [make_env boundvars f; make_env_r boundvars m; make_env boundvars t]
      | `Lolli (f, m, t)         -> union [make_env boundvars f; make_env_r boundvars m; make_env boundvars t]
      | `Record row
      | `Variant row             -> make_env_r boundvars row
      | `Table (r, w, n)         -> union [make_env boundvars r; make_env boundvars w; make_env boundvars n]
      | `Alias ((name, ts), d)   -> union (List.map (make_env_ta boundvars) ts @ [make_env boundvars d])
      | `Application (_, ds)     -> union (List.map (make_env_ta boundvars) ds)
      | `Session s               -> make_env_s boundvars s
      | `ForAll (qs, t)          ->
          make_env
            (List.fold_right
               (fun q boundvars ->
                  match q with
                    | `TypeVar ((var, _), _)
                    | `RowVar ((var, _), _)
                    | `PresenceVar (var, _) ->
                        S.add var boundvars)
               (unbox_quantifiers qs)
               boundvars)
            t
      | `MetaTypeVar point       ->
          begin
            match Unionfind.find point with
              | `Flexible (var, subkind) ->
                  let tenv, renv, penv = empties in
                    (M.add var (fresh_type_variable subkind) tenv, renv, penv)
              | `Rigid (var, subkind) ->
                  let tenv, renv, penv = empties in
                    (M.add var (fresh_rigid_type_variable subkind) tenv, renv, penv)
              | `Recursive (l, _) when S.mem l boundvars -> empties
              | `Recursive (l, b) -> make_env (S.add l boundvars) b
              | `Body t -> make_env boundvars t
          end
  and make_env_f boundvars =
    function
      | `Present t -> make_env boundvars t
      | `Absent -> empties
      | `Var point ->
          begin
            match Unionfind.find point with
              | `Flexible var ->
                  let tenv, renv, penv = empties in
                    (tenv, renv, M.add var (fresh_presence_variable ()) penv)
              | `Rigid var ->
                  let tenv, renv, penv = empties in
                    (tenv, renv, M.add var (fresh_rigid_presence_variable ()) penv)
              | `Body f -> make_env_f boundvars f
          end
  and make_env_r boundvars ((field_env, row_var, _):row) =
    let field_vars =
      FieldEnv.fold
        (fun _ f envs ->
           union [make_env_f boundvars f; envs])
        field_env empties
    and row_vars =
      match Unionfind.find row_var with
        | `Closed -> empties
        | `Flexible (var, subkind) ->
            let tenv, renv, penv = empties in
              (tenv, M.add var (StringMap.empty, fresh_row_variable subkind, false) renv, penv)
        | `Rigid (var, subkind) ->
            let tenv, renv, penv = empties in
              (tenv, M.add var (StringMap.empty, fresh_rigid_row_variable subkind, false) renv, penv)
        | `Recursive (l, _) when S.mem l boundvars -> empties
        | `Recursive (l, row) -> make_env_r (S.add l boundvars) row
        | `Body row -> make_env_r boundvars row
    in union [field_vars; row_vars]
  and make_env_ta boundvars =
    function
      | `Type t -> make_env boundvars t
      | `Row row -> make_env_r boundvars row
      | `Presence f -> make_env_f boundvars f
  and make_env_s boundvars =
    function
    | `Input (t, s)
    | `Output (t, s) -> union [make_env boundvars t; make_env_s boundvars s]
    | `Select row
    | `Choice row    -> make_env_r boundvars row
    | `Dual s        -> make_env_s boundvars s
    | `End           -> empties
    | `MetaSessionVar point -> make_env boundvars (`MetaTypeVar point)
  in make_env S.empty

let make_rigid_envs datatype : datatype IntMap.t * row IntMap.t * field_spec Utility.IntMap.t =
  let tenv, renv, penv = make_fresh_envs datatype in
    (IntMap.map (fun _ -> fresh_rigid_type_variable (`Any, `Any)) tenv,
     IntMap.map (fun _ -> (StringMap.empty, fresh_rigid_row_variable (`Any, `Any), false)) renv,
     IntMap.map (fun _ -> fresh_rigid_presence_variable ()) penv)

let make_wobbly_envs datatype : datatype IntMap.t * row IntMap.t * field_spec Utility.IntMap.t =
  let tenv, renv, penv = make_fresh_envs datatype in
    (IntMap.map (fun _ -> fresh_type_variable (`Any, `Any)) tenv,
     IntMap.map (fun _ -> (StringMap.empty, fresh_row_variable (`Any, `Any), false)) renv,
     IntMap.map (fun _ -> fresh_presence_variable ()) penv)


(* subtyping *)
let is_sub_type, is_sub_row =
  let module S = TypeVarSet in
(*   let rec is_sub_eff (eff, eff') = *)
(* (\*     Debug.print ("mbt: "^string_of_datatype t); *\) *)
(* (\*     Debug.print ("mbt': "^string_of_datatype t'); *\) *)
(*     match eff, eff' with *)
(* (\*       | `MetaTypeVar point, `MetaTypeVar point' -> *\) *)
(* (\*           begin *\) *)
(* (\*             match Unionfind.find point, Unionfind.find point' with *\) *)
(* (\*               | `Rigid var, `Rigid var' *\) *)
(* (\*               | `Flexible var, `Flexible var' -> var=var' *\) *)
(* (\*               | `Body t, _ -> is_sub_mb (t, t') *\) *)
(* (\*               | _, `Body t -> is_sub_mb (t, t') *\) *)
(* (\*               | _, _ -> false *\) *)
(* (\*           end *\) *)
(* (\*       | `MetaTypeVar point, _ -> *\) *)
(* (\*           begin *\) *)
(* (\*             match Unionfind.find point with *\) *)
(* (\*               | `Rigid _ *\) *)
(* (\*               | `Flexible _ *\) *)
(* (\*               | `Recursive _ -> false *\) *)
(* (\*               | `Body t -> is_sub_mb (t, t') *\) *)
(* (\*           end *\) *)
(* (\*       | `Application (mb, [_ (\\*`Alias (("O", _), _)*\\)]), _ *\) *)
(* (\*           when mb.Abstype.id = mailbox.Abstype.id *\) *)
(* (\*           -> true (\\* HACK *\\) *\) *)
(* (\*       | _, `MetaTypeVar point -> *\) *)
(* (\*           begin *\) *)
(* (\*             match Unionfind.find point with *\) *)
(* (\*               | `Rigid _ *\) *)
(* (\*               | `Flexible _ *\) *)
(* (\*               | `Recursive _ -> false *\) *)
(* (\*               | `Body t' -> is_sub_mb (t, t') *\) *)
(* (\*           end *\) *)
(*       | _, _ -> false in *)
  let rec is_sub_type = fun rec_vars (t, t') ->
    match t, t' with
      | `Not_typed, `Not_typed -> true
      | `Primitive p, `Primitive q -> p=q
      | `Function (f, eff, t), `Function (f', eff', t') ->
          is_sub_type rec_vars (f', f)
          && is_sub_eff rec_vars (eff, eff')
          && is_sub_type rec_vars (t, t')
      | `Record row', `Record row
      | `Variant row, `Variant row' ->
          let lrow, _ = unwrap_row row
          and rrow, _ = unwrap_row row' in
            is_sub_row rec_vars (lrow, rrow)
      | `Table _, `Table _ -> failwith "not implemented subtyping on tables yet"
      | `Application (labs, lts), `Application (rabs, rts) ->
          (* WARNING:

             This assumes that abstract type parameters are all covariant -
             which happens to be true for all the built-in abstract types we
             currently support.
          *)
          (* TODO: implement variance annotations *)
          labs = rabs && assert false (* TODO: is_sub_type_tyarg *)
(*              List.for_all2 (fun t t' -> is_sub_type rec_vars (t, t')) lts rts*)
      | `MetaTypeVar point, `MetaTypeVar point' ->
          begin
            match Unionfind.find point, Unionfind.find point' with
              | `Rigid (var, _), `Rigid (var', _)
              | `Flexible (var, _), `Flexible (var', _) -> var=var'
              | `Body t, _ -> is_sub_type rec_vars (t, t')
              | _, `Body t -> is_sub_type rec_vars (t, t')
              | `Recursive (var, t), `Recursive (var', t') ->
                  failwith "not implemented subtyping on recursive types yet"
              | _, _ -> false
          end
      | `MetaTypeVar point, _ ->
          begin
            match Unionfind.find point with
              | `Rigid _
              | `Flexible _
              | `Recursive _ -> false
              | `Body t -> is_sub_type rec_vars (t, t')
          end
      | _, `MetaTypeVar point ->
          begin
            match Unionfind.find point with
              | `Rigid _
              | `Flexible _
              | `Recursive _ -> false
              | `Body t' -> is_sub_type rec_vars (t, t')
          end
      | `Alias ((name, []), _), `Alias ((name', []), _) when name=name' -> true
      | (`Alias (_, t)), t'
      | t, (`Alias (_, t')) -> is_sub_type rec_vars (t, t')
      | `ForAll (qs, t), `ForAll (qs', t') ->
          failwith "not implemented subtyping on forall types yet"
      | _, _ -> false
  (* This is like standard row sub-typing, but the field types must be invariant.
     Ultimately we might want more flexibility. For instance, we might expect
     contravariance in the type of heard messages (the 'hear' effect is only
     associated with input).
  *)
  and is_sub_eff =
    fun rec_vars ((lfield_env, lrow_var, false as lrow), (rfield_env, rrow_var, false as rrow)) ->
      let sub_fields =
        FieldEnv.fold (fun name f b ->
                         match f with
                           | `Present t ->
                               if FieldEnv.mem name rfield_env then
                                 match FieldEnv.find name rfield_env with
                                   | `Present t' ->
                                       (is_sub_type rec_vars (t, t') &&
                                          is_sub_type rec_vars (t', t))
                                   | `Absent
                                   | `Var _ -> false
                               else
                                 false
                           | `Absent -> true
                           | `Var _ -> assert false (* TODO *)) lfield_env true in
      let sub_row_vars =
        match Unionfind.find lrow_var, Unionfind.find rrow_var with
          | `Flexible (var, _), `Flexible (var', _)
          | `Rigid (var, _), `Rigid (var', _) -> var=var'
          | `Closed, _ -> true
          | `Body lrow, _ -> is_sub_eff rec_vars (lrow, rrow)
          | _, `Body rrow -> is_sub_eff rec_vars (lrow, rrow)
          | `Recursive _, `Recursive _ ->
              assert false
          | _, _ -> false
      in
        sub_fields && sub_row_vars
  and is_sub_row =
    fun rec_vars ((lfield_env, lrow_var, ldual as lrow), (rfield_env, rrow_var, rdual as rrow)) ->
      let sub_fields =
        FieldEnv.fold (fun name f b ->
                         match f with
                           | `Present t ->
                               if FieldEnv.mem name rfield_env then
                                 match FieldEnv.find name rfield_env with
                                   | `Present t' ->
                                       is_sub_type rec_vars (t, t')
                                   | `Absent
                                   | `Var _ -> false
                               else
                                 false
                           | `Absent ->
                               true
                           | `Var _ -> assert false (* TODO *)) lfield_env true in
      let sub_row_vars =
        let dual_if b r = if b then dual_row r else r in
        match Unionfind.find lrow_var, Unionfind.find rrow_var with
          | `Flexible (var, _), `Flexible (var', _)
          | `Rigid (var, _), `Rigid (var', _) -> ldual=rdual && var=var'
          | `Closed, _ -> true
          | `Body lrow, _ -> is_sub_row rec_vars (dual_if ldual lrow, rrow)
          | _, `Body rrow -> is_sub_row rec_vars (lrow, dual_if rdual rrow)
          | `Recursive (lvar, lrow), `Recursive (rvar, rrow) ->
              failwith "not implemented subtyping on recursive rows yet"
          | _, _ -> false
      in
        sub_fields && sub_row_vars
  in
    ((fun t -> is_sub_type S.empty t),
     (fun row -> is_sub_row S.empty row))


let make_tuple_type (ts : datatype list) : datatype =
  `Record
    (snd
       (List.fold_left
          (fun (n, row) t -> n+1, row_with (string_of_int n, `Present t) row)
          (1, make_empty_closed_row ())
          ts))

let make_list_type t = `Application (list, [`Type t])
let make_process_type r = `Application (process, [`Row r])

let extend_row fields (fields', row_var, dual) =
  (FieldEnv.fold
     (fun name t fields -> FieldEnv.add name (`Present t) fields)
     fields
     fields',
   row_var, dual)

let make_closed_row fields =
<<<<<<< HEAD
  (FieldEnv.map (fun t -> (`Present, t)) fields), closed_row_var, false
=======
  (FieldEnv.map (fun t -> `Present t) fields), closed_row_var
>>>>>>> 8b62ab56

let make_record_type ts = `Record (make_closed_row ts)
let make_variant_type ts = `Variant (make_closed_row ts)

let make_table_type (r, w, n) = `Table (r, w, n)<|MERGE_RESOLUTION|>--- conflicted
+++ resolved
@@ -102,36 +102,23 @@
     | `Table of typ * typ * typ
     | `Alias of ((string * type_arg list) * typ)
     | `Application of (Abstype.t * type_arg list)
-<<<<<<< HEAD
-    | `MetaTypeVar of meta_type_var
+    | `MetaTypeVar of meta_type_var 
     | `ForAll of (quantifier list ref * typ)
     | `Session of session_type ]
-and presence_flag  = [ `Present | `Absent | `Var of meta_presence_var ]
-and field_spec     = presence_flag * typ
-=======
-    | `MetaTypeVar of meta_type_var 
-    | `ForAll of (quantifier list ref * typ)]
 
 and field_spec     = [ `Present of typ | `Absent | `Var of meta_presence_var ]
->>>>>>> 8b62ab56
 and field_spec_map = field_spec field_env
 and row_var        = meta_row_var
 and row            = field_spec_map * row_var * bool (* true if the row variable is dualised *)
 and meta_type_var  = (typ meta_type_var_basis) point
-<<<<<<< HEAD
-and meta_row_var  = (row meta_row_var_basis) point
-and meta_presence_var = (presence_flag meta_presence_var_basis) point
-=======
 and meta_row_var   = (row meta_row_var_basis) point
 and meta_presence_var = (field_spec meta_presence_var_basis) point
->>>>>>> 8b62ab56
 and quantifier =
     [ `TypeVar of (int * subkind) * meta_type_var
     | `RowVar of (int * subkind) * meta_row_var
     | `PresenceVar of int * meta_presence_var]
-<<<<<<< HEAD
-and type_arg =
-    [ `Type of typ | `Row of row | `Presence of presence_flag ]
+and type_arg = 
+    [ `Type of typ | `Row of row | `Presence of field_spec ]
 and session_type =
     [ `Input of typ * session_type
     | `Output of typ * session_type
@@ -140,10 +127,6 @@
     | `MetaSessionVar of meta_type_var
     | `Dual of session_type
     | `End ]
-=======
-and type_arg = 
-    [ `Type of typ | `Row of row | `Presence of field_spec ]
->>>>>>> 8b62ab56
       deriving (Show)
 
 let is_present =
@@ -324,8 +307,14 @@
       check_rec var rec_vars true (fun rec_vars' -> is_unl_row (rec_vars', quant_vars) row) in
   let unl_fields =
     FieldEnv.fold
-      (fun _ (_, t) b ->
-         b && is_unl_type (rec_vars, quant_vars) t)
+      (fun _ f b ->
+        match f with
+        | `Absent -> b
+        | `Present t ->
+          b && is_unl_type (rec_vars, quant_vars) t
+        | `Var point ->
+          (* TODO: need to add subkinds to presence variables *)
+          assert false)
       fields
       true in
   unl_row_var && unl_fields
@@ -382,8 +371,12 @@
       check_rec var rec_vars true (fun rec_vars' -> row_can_be_unl (rec_vars', quant_vars) row) in
   let unl_fields =
     FieldEnv.fold
-      (fun _ (_, t) b ->
-         b && type_can_be_unl (rec_vars, quant_vars) t)
+      (fun _ f b ->
+        match f with
+        | `Absent -> b
+        | `Present t ->
+         b && type_can_be_unl (rec_vars, quant_vars) t
+        | `Var _ -> (* TODO: subkinds for presence variables *) assert false)
       fields
       true in
   unl_row_var && unl_fields
@@ -444,7 +437,10 @@
       check_rec var rec_vars () (fun rec_vars' -> make_row_unl (rec_vars', quant_vars) row)
     | _ -> assert false
   end;
-  FieldEnv.iter (fun _ (_, t) -> make_type_unl (rec_vars, quant_vars) t) fields
+  FieldEnv.iter (fun _ -> function
+  | `Absent -> ()
+  | `Present t -> make_type_unl (rec_vars, quant_vars) t
+  | `Var _ -> (* TODO: subkinds for presence variables *) assert false) fields
 and make_session_unl (rec_vars, quant_vars) =
   function
   | `MetaSessionVar point ->
@@ -496,8 +492,11 @@
         check_rec var rec_vars true (flip is_session_row row) in
   let session_fields =
     FieldEnv.fold
-      (fun _ (_, t) b ->
-         b && is_session_type rec_vars t)
+      (fun _ f b ->
+        match f with
+        | `Absent -> b
+        | `Present t -> b && is_session_type rec_vars t
+        | `Var _ -> (* TODO: subkinds for presence variables *) assert false)
       fields
       true
   in
@@ -538,8 +537,12 @@
       check_rec var rec_vars true (flip is_sessionable_row row) in
   let session_fields =
     FieldEnv.fold
-      (fun _ (_, t) b ->
-        b && is_sessionable_type rec_vars t)
+      (fun _ f b ->
+        match f with
+        | `Absent -> b
+        | `Present t ->
+          b && is_sessionable_type rec_vars t
+        | `Var _ -> (* TODO: subkinds for presence variables *) assert false)
       fields
       true
   in
@@ -576,8 +579,11 @@
       | `Recursive (var, row)            -> check_rec var rec_vars () (flip sessionify_row row)
   end;
   FieldEnv.fold
-    (fun _ (_, t) () ->
-       sessionify_type rec_vars t)
+    (fun _ f () ->
+      match f with
+      | `Absent -> ()
+      | `Present t -> sessionify_type rec_vars t
+      | `Var _ -> (* TODO: subkinds for presence variables *) assert false)
     fields
     ()
 
@@ -637,24 +643,6 @@
 let get_variable_counter () = !type_variable_counter
 let bump_variable_counter i = type_variable_counter := !type_variable_counter+i
 
-<<<<<<< HEAD
-(* Caveat: Map.fold behaves differently between Ocaml 3.08.3 and 3.08.4
-
-let map_fold_increasing = ocaml_version_atleast [3; 8; 4]
-*)
-(*
-  NOTE:
-
-  We use Map.fold and Set.fold too often to support OCaml versions prior to 3.08.4
-*)
-let _ =
-  if not (ocaml_version_atleast [3; 8; 4]) then
-    failwith ("Links requires OCaml version 3.08.4 or later")
-  else
-    ()
-
-=======
->>>>>>> 8b62ab56
 (* type ops stuff *)
   let empty_field_env = FieldEnv.empty
   let closed_row_var = Unionfind.fresh `Closed
@@ -773,19 +761,11 @@
 let make_singleton_open_row (label, field_spec) subkind =
   FieldEnv.add label field_spec empty_field_env, fresh_row_variable subkind, false
 
-<<<<<<< HEAD
 let is_absent_from_row label (field_env, _, _ as row) =
   if FieldEnv.mem label field_env then
-    fst (FieldEnv.find label field_env) = `Absent
+    FieldEnv.find label field_env = `Absent
   else
     is_closed_row row
-=======
-  let is_absent_from_row label (field_env, _ as row) =
-    if FieldEnv.mem label field_env then
-      FieldEnv.find label field_env = `Absent
-    else
-      is_closed_row row
->>>>>>> 8b62ab56
 
 let row_with (label, f : string * field_spec) (field_env, row_var, dual : row) =
   FieldEnv.add label f field_env, row_var, dual
@@ -900,7 +880,6 @@
               | `Body t ->
                   free_type_vars' rec_vars t
           end
-<<<<<<< HEAD
       | `Session s               -> free_session_vars' rec_vars s
   and free_session_vars' : S.t -> session_type -> S.t = fun rec_vars ->
     function
@@ -911,10 +890,7 @@
       | `MetaSessionVar point -> free_type_vars' rec_vars (`MetaTypeVar point) (* HACK *)
       | `Dual s -> free_session_vars' rec_vars s
       | `End -> S.empty
-  and free_flag_type_vars' : S.t -> presence_flag -> S.t =
-=======
   and free_field_spec_type_vars' : S.t -> field_spec -> S.t =
->>>>>>> 8b62ab56
     fun rec_vars ->
       function
         | `Present t -> free_type_vars' rec_vars t
@@ -1048,10 +1024,7 @@
 let normalise_field_spec = concrete_field_spec
 
 let normalise_fields =
-<<<<<<< HEAD
-  FieldEnv.map
-    (fun (f, t) ->
-       (normalise_presence_flag f, t))
+  FieldEnv.map normalise_field_spec
 
 let rec session_of_type t = match concrete_type IntSet.empty t with
   | `ForAll (_, t) -> session_of_type t
@@ -1080,7 +1053,10 @@
   (* TODO: work out how to implement dualisation for row variables *)
   (* DONE? *)
   let fields' =
-    StringMap.map (fun (f, t) -> (f, dual_type t)) fields in
+    StringMap.map (function
+    | `Absent -> `Absent
+    | `Present t -> `Present (dual_type t)
+    | `Var _ -> (* TODO: what should happen here? *) assert false) fields in
   (* let row_var' = *)
   (*   match Unionfind.find row_var with *)
   (*   | `Flexible _ *)
@@ -1097,9 +1073,6 @@
   *)
   | `MetaTypeVar point -> `Session (dual_session (`MetaSessionVar point))
   | _ -> assert false
-=======
-  FieldEnv.map normalise_field_spec
->>>>>>> 8b62ab56
 
 (*
  convert a row to the form (field_env, row_var)
@@ -1238,8 +1211,7 @@
   match type_arg with
     | `Type t -> `Type (normalise_datatype rec_names t)
     | `Row row -> `Row (normalise_row rec_names row)
-<<<<<<< HEAD
-    | `Presence f -> `Presence (normalise_presence_flag f)
+    | `Presence f -> `Presence (normalise_field_spec f)  
 and normalise_session rec_names s =
   let nt = normalise_datatype rec_names in
   let ns = normalise_session rec_names in
@@ -1252,10 +1224,6 @@
     | `MetaSessionVar point -> s (* FIXME: should actually look inside s! *)
     | `Dual s               -> `Dual (ns s)
     | `End                  -> `End
-=======
-    | `Presence f -> `Presence (normalise_field_spec f)  
-
->>>>>>> 8b62ab56
 
 let concrete_type = concrete_type IntSet.empty
 
@@ -1438,17 +1406,10 @@
 let extract_tuple (field_env, _, _) =
   FieldEnv.to_list (fun _ ->
                       function
-<<<<<<< HEAD
-                        | `Present, t -> t
-                        | `Absent, _
-                        | `Var _, _ -> assert false) field_env
-
-=======
                         | `Present t -> t
                         | `Absent
                         | `Var _ -> assert false) field_env
     
->>>>>>> 8b62ab56
 (* whether to display mailbox annotations on arrow types
    [NOTE]
       unused mailbox parameters are never shown
@@ -1557,14 +1518,8 @@
   and free_bound_row_type_vars ~include_aliases bound_vars (field_env, row_var, _) =
     let field_type_vars =
       FieldEnv.fold
-<<<<<<< HEAD
-        (fun name (f, t) tvs ->
-           tvs @ free_bound_presence_type_vars ~include_aliases bound_vars f @
-             free_bound_type_vars ~include_aliases bound_vars t)
-=======
         (fun name f tvs ->
            tvs @ free_bound_field_spec_type_vars ~include_aliases bound_vars f)
->>>>>>> 8b62ab56
         field_env [] in
     let row_var = free_bound_row_var_vars ~include_aliases bound_vars row_var in
       field_type_vars @ row_var
@@ -1585,8 +1540,7 @@
     function
       | `Type t -> free_bound_type_vars ~include_aliases bound_vars t
       | `Row row -> free_bound_row_type_vars ~include_aliases bound_vars row
-<<<<<<< HEAD
-      | `Presence f -> free_bound_presence_type_vars ~include_aliases bound_vars f
+      | `Presence f -> free_bound_field_spec_type_vars ~include_aliases bound_vars f
   and free_bound_session_type_vars  ~include_aliases bound_vars =
     function
     | `Input (t, s)
@@ -1597,9 +1551,6 @@
     | `MetaSessionVar point -> free_bound_type_vars ~include_aliases bound_vars (`MetaTypeVar point)
     | `Dual s -> free_bound_session_type_vars ~include_aliases bound_vars s
     | `End -> []
-=======
-      | `Presence f -> free_bound_field_spec_type_vars ~include_aliases bound_vars f
->>>>>>> 8b62ab56
 
   let free_bound_tycon_vars ~include_aliases bound_vars tycon_spec =
     match tycon_spec with
@@ -1891,7 +1842,7 @@
                           sd (`Lolli (args, t', t))
                   else if
                     (FieldEnv.mem "wild" fields &&
-                       fst (FieldEnv.find "wild" fields) = `Present &&
+                       is_present (FieldEnv.find "wild" fields) &&
                         FieldEnv.size fields = 1)
                   then
                     match Unionfind.find row_var with
@@ -1915,11 +1866,14 @@
                   else if
                     (FieldEnv.mem "hear" fields &&
                        FieldEnv.mem "wild" fields &&
-                       fst (FieldEnv.find "hear" fields) = `Present &&
-                        fst (FieldEnv.find "wild" fields) = `Present &&
+                       is_present (FieldEnv.find "hear" fields) &&
+                        is_present (FieldEnv.find "wild" fields) &&
                         FieldEnv.size fields = 2)
                   then
-                    let ht = sd (snd (FieldEnv.find "hear" fields)) in
+                    let ht = sd
+                      (match FieldEnv.find "hear" fields with
+                      | `Present t -> t
+                      | (`Absent | `Var _) -> assert false) in
                       match Unionfind.find row_var with
                         | `Closed ->
                             "{:" ^ ht ^ "}~@"
@@ -2235,11 +2189,7 @@
     (policy (), Vars.make_names (free_bound_row_type_vars ~include_aliases:true row))
     row
 
-<<<<<<< HEAD
-let string_of_presence ?(policy=Print.default_policy) (f : presence_flag) =
-=======
 let string_of_presence ?(policy=Print.default_policy) (f : field_spec) = 
->>>>>>> 8b62ab56
   let policy = policy () in
     Print.presence
       TypeVarSet.empty
@@ -2608,12 +2558,8 @@
      fields',
    row_var, dual)
 
-let make_closed_row fields =
-<<<<<<< HEAD
-  (FieldEnv.map (fun t -> (`Present, t)) fields), closed_row_var, false
-=======
-  (FieldEnv.map (fun t -> `Present t) fields), closed_row_var
->>>>>>> 8b62ab56
+let make_closed_row : datatype field_env -> row = fun fields ->
+  (FieldEnv.map (fun t -> `Present t) fields), closed_row_var, false
 
 let make_record_type ts = `Record (make_closed_row ts)
 let make_variant_type ts = `Variant (make_closed_row ts)
