--- conflicted
+++ resolved
@@ -34,13 +34,9 @@
       let program = (ResolvePositions.resolve_positions pos_context)#program program in
 	show "AST" program;
         CheckXmlQuasiquotes.checker#program program;
-<<<<<<< HEAD
         ( DesugarHandlers.desugar_handlers_early#program
 	->- DesugarLAttributes.desugar_lattributes#program	
-=======
-        (   DesugarLAttributes.desugar_lattributes#program
         ->- DesugarModules.desugar_modules
->>>>>>> 2440904b
         ->- RefineBindings.refine_bindings#program
         ->- DesugarDatatypes.program tyenv.Types.tycon_env
         ->- TypeSugar.Check.program tyenv
