--- conflicted
+++ resolved
@@ -31,26 +31,6 @@
   let program =
     fun tyenv pos_context program ->
       let program = (ResolvePositions.resolve_positions pos_context)#program program in
-<<<<<<< HEAD
-	show "AST" program;
-        CheckXmlQuasiquotes.checker#program program;
-        ( DesugarHandlers.desugar_handlers_early#program
-	->- DesugarLAttributes.desugar_lattributes#program	
-        ->- RefineBindings.refine_bindings#program
-        ->- DesugarDatatypes.program tyenv.Types.tycon_env
-        ->- TypeSugar.Check.program tyenv
-	  (*        ->- after_typing ((FixTypeAbstractions.fix_type_abstractions tyenv)#program ->- snd3)*)
-        ->- after_typing ((DesugarCP.desugar_cp tyenv)#program ->- snd3)
-        ->- after_typing ((DesugarInners.desugar_inners tyenv)#program ->- snd3)
-        ->- after_typing ((DesugarProcesses.desugar_processes tyenv)#program ->- snd3)
-        ->- after_typing ((DesugarDbs.desugar_dbs tyenv)#program ->- snd3)
-        ->- after_typing ((DesugarFors.desugar_fors tyenv)#program ->- snd3)
-        ->- after_typing ((DesugarRegexes.desugar_regexes tyenv)#program ->- snd3)
-        ->- after_typing ((DesugarFormlets.desugar_formlets tyenv)#program ->- snd3)
-        ->- after_typing ((DesugarPages.desugar_pages tyenv)#program ->- snd3)
-        ->- after_typing ((DesugarFuns.desugar_funs tyenv)#program ->- snd3))
-          program
-=======
       (* Module-y things *)
       let program =
         if ModuleUtils.contains_modules program then
@@ -62,7 +42,8 @@
               "modules flag to true, or run with -m.")
       else program in
       let _program = CheckXmlQuasiquotes.checker#program program in
-      (DesugarLAttributes.desugar_lattributes#program
+      ( DesugarHandlers.desugar_handlers_early#program
+       ->- DesugarLAttributes.desugar_lattributes#program
        ->- RefineBindings.refine_bindings#program
        ->- DesugarDatatypes.program tyenv.Types.tycon_env
        ->- TypeSugar.Check.program tyenv
@@ -77,33 +58,14 @@
        ->- after_typing ((DesugarPages.desugar_pages tyenv)#program ->- snd3)
        ->- after_typing ((DesugarFuns.desugar_funs tyenv)#program ->- snd3))
         program
->>>>>>> f52ff433
+
 
   let interactive =
     fun tyenv pos_context sentence ->
       let sentence = (ResolvePositions.resolve_positions pos_context)#sentence sentence in
-<<<<<<< HEAD
-      show_sentence "AST" sentence;
-        CheckXmlQuasiquotes.checker#sentence sentence; 
-        ( DesugarHandlers.desugar_handlers_early#sentence
-	->- DesugarLAttributes.desugar_lattributes#sentence
-        ->- RefineBindings.refine_bindings#sentence
-        ->- DesugarDatatypes.sentence tyenv
-        ->- uncurry TypeSugar.Check.sentence
-(*          ->- after_typing ((FixTypeAbstractions.fix_type_abstractions tyenv)#sentence ->- snd)*)
-        ->- after_typing ((DesugarCP.desugar_cp tyenv)#sentence ->- snd)
-        ->- after_typing ((DesugarInners.desugar_inners tyenv)#sentence ->- snd)
-        ->- after_typing ((DesugarProcesses.desugar_processes tyenv)#sentence ->- snd)
-        ->- after_typing ((DesugarDbs.desugar_dbs tyenv)#sentence ->- snd)
-        ->- after_typing ((DesugarFors.desugar_fors tyenv)#sentence ->- snd)
-        ->- after_typing ((DesugarRegexes.desugar_regexes tyenv)#sentence ->- snd)
-        ->- after_typing ((DesugarFormlets.desugar_formlets tyenv)#sentence ->- snd)
-        ->- after_typing ((DesugarPages.desugar_pages tyenv)#sentence ->- snd)        
-	->- after_typing ((DesugarFuns.desugar_funs tyenv)#sentence ->- snd))
-	  sentence
-=======
       let _sentence = CheckXmlQuasiquotes.checker#sentence sentence in
-      (DesugarLAttributes.desugar_lattributes#sentence
+      ( DesugarHandlers.desugar_handlers_early#program
+       ->- DesugarLAttributes.desugar_lattributes#sentence
        ->- RefineBindings.refine_bindings#sentence
        ->- DesugarDatatypes.sentence tyenv
        ->- uncurry TypeSugar.Check.sentence
@@ -117,5 +79,4 @@
        ->- after_typing ((DesugarFormlets.desugar_formlets tyenv)#sentence ->- snd)
        ->- after_typing ((DesugarPages.desugar_pages tyenv)#sentence ->- snd)
        ->- after_typing ((DesugarFuns.desugar_funs tyenv)#sentence ->- snd)) sentence
->>>>>>> f52ff433
 end