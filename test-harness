--- conflicted
+++ resolved
@@ -57,11 +57,7 @@
     else:
         return True
 
-<<<<<<< HEAD
-def evaluate(name, code, stdout='', stderr='', exit = '0', flags='-e', env = None, filemode='', extern_args='', ignore = None):
-=======
-def evaluate(name, code, stdout='', stderr='', exit = '0', flags='-e', env = None, filemode='', args=''):
->>>>>>> 8b1cea41
+def evaluate(name, code, stdout='', stderr='', exit = '0', flags='-e', env = None, filemode='', args='', ignore = None):
     if filemode.startswith('true') :
         proc = Popen([links, code], stdout=PIPE, stderr=PIPE, env=env)
     elif filemode.startswith('args'):
