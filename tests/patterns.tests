Nested variant matching [1]
switch (A (A)) { case A (A) -> 0 case A (B) -> 1 }
stdout : 0 : Int

Nested variant matching [2]
switch (A (A)) { case A (B) -> 0 case A (A) -> 1 }
stdout : 1 : Int

Constant patterns [1]
switch (A (1)) { case A (0) -> 0 case A (1) -> 1 }
stdout : 1 : Int

Constant patterns [2]
switch (A (1)) { case A (0) -> 0 case _ -> 1 }
stdout : 1 : Int

Constant patterns [3]
switch (A (1)) { case A (0) -> 0 case A (x) -> 1 }
stdout : 1 : Int

Default pattern
switch (A) { case _ -> 0 }
stdout : 0 : Int

Integer pattern
switch (0) { case x -> x+1 }
stdout : 1 : Int

List pattern
switch (A ([])) { case A (_::_) -> 0 case A ([]) -> 1 }
stdout : 1 : Int

Open record pattern
fun (r) {switch (r) {case (l=l|s) -> s}}
<<<<<<< HEAD
stdout : @fun : \(\(l:_\|([a-z])::Any\)\) -> \(l-:_::Any\|\1::Any\)
=======
stdout : @fun : \(\(l:_\|([a-z])\)\) -> \(l-\|\1\)
>>>>>>> 8b62ab56

HasType pattern [1]
switch (1) {case (0:Int) -> 0 case (1:Int) -> 1}
stdout : 1 : Int

HasType pattern [2]
switch (1) {case (1:Int) -> 1 case (x:String) -> 0}
stderr : @..*
exit : 1

HasType pattern [3]
switch (A) {case A -> 0 case -A:[|B:[|C:String|]|] -> 1}
stdout : 0 : Int

HasType pattern [4]
switch (A) {case A -> 0 case B(C(x:String)) -> 1}
stdout : 0 : Int

As pattern
switch (1) {case 1 as x -> x}
stdout : 1 : Int

Absence typing in variant patterns
fun f(x) {switch (x) {case A(B) -> B case A(-B as y) -> A(f(y))}} f
stdout : @fun : \(\[||\(mu ([a-z]+) . A:\[\|B:\(\)\|\1\|\]\)|\]\) -> mu ([a-z]+) . \[\|A:\2 \| B:()\|[a-z]+\|\]

Redundant pattern [1]
fun (x) { switch (x) { case x -> x case A -> A }}
stderr : @..*
exit : 1

Redundant pattern [2]
fun (x) { switch (x) { case x -> A(1) case A -> A('2') } }
stderr : @..*
exit : 1

Redundant pattern [3]
fun (x) { switch (x) { case x -> x case A -> A }}
stderr : @..*
exit : 1

Redundant pattern [4]
fun (x) {switch (x) { case(A(B(C(1,2,3)))) -> 0 case(A(B(C(1,2,3)))) -> 1}}
stderr : @..*
exit : 1

Type-based redundant pattern
fun (x) {switch (x) { case(true) -> 0 case(false) -> 1 case(y) -> 2}}
stdout : fun : (Bool) -> Int

Pattern matching twice against the same expression
fun (x) {(switch (x) {case A -> 0 case _ -> 1}) + (switch (x) {case A -> 0 case _ -> 1})}
stdout : @fun : \(\[\|A\|_\|\]\) -> Int<|MERGE_RESOLUTION|>--- conflicted
+++ resolved
@@ -32,11 +32,7 @@
 
 Open record pattern
 fun (r) {switch (r) {case (l=l|s) -> s}}
-<<<<<<< HEAD
-stdout : @fun : \(\(l:_\|([a-z])::Any\)\) -> \(l-:_::Any\|\1::Any\)
-=======
-stdout : @fun : \(\(l:_\|([a-z])\)\) -> \(l-\|\1\)
->>>>>>> 8b62ab56
+stdout : @fun : \(\(l:_\|([a-z])::Any\)\) -> \(l-\|\1::Any\)
 
 HasType pattern [1]
 switch (1) {case (0:Int) -> 0 case (1:Int) -> 1}
