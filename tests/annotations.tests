Type annotation that matches inference
fun (x) {x} : (a) -> a
stdout : @fun : \(([a-z]+)\) -> \1

More-specific type annotation with typevars
fun (x) {x} : ((a) -b-> a) -> ((a) -b-> a)
stdout : @fun : \(\(([a-z]+)\) -[a-z]+-> \1\) -> \(\1\) -[a-z]+-> \1

Too-general type annotation
fun (x) {x+1} : (a) -> a
stderr : @.+
exit : 1

Annotations inside functions [1]
fun (x:a) { x:a } : (a) -> a
stdout : @fun : \(([a-z]+)\) -> \1

Annotations inside functions [2]
<<<<<<< HEAD
fun (x:a) { x:a } : (b) -> b
stdout : @.+

Annotations inside functions [3]
fun (x:a) { error("boo") } : (a) ~> b
stdout : @.+


Annotations inside functions [4]
fun (g : ((a) -b-> a)) { g : ((a) -b-> a) } : ((a) -b-> a) -> ((a) -b-> a)
stdout : @.+

Inferred kind
fun (x : a) {x : a :: Base}
stdout : fun : (a::Base) -> a::Base

Kind mismatch [1]
sig f(x) : (a) ~a~> a fun f(x) {f(x)}
stderr : @.+
exit : 1

=======
fun (x:a) { error("boo") } : (a) ~> b
stdout : @.+

Inferred kind
fun (x : a) {x : a :: Base}
stdout : fun : (a::Base) -> a::Base

Kind mismatch [1]
sig f(x) : (a) ~a~> a fun f(x) {f(x)}
stderr : @.+
exit : 1

>>>>>>> f52ff433
Kind mismatch [2]
fun (x : a :: Any) {x : a :: Base}
stderr : @.+
exit : 1<|MERGE_RESOLUTION|>--- conflicted
+++ resolved
@@ -16,29 +16,6 @@
 stdout : @fun : \(([a-z]+)\) -> \1
 
 Annotations inside functions [2]
-<<<<<<< HEAD
-fun (x:a) { x:a } : (b) -> b
-stdout : @.+
-
-Annotations inside functions [3]
-fun (x:a) { error("boo") } : (a) ~> b
-stdout : @.+
-
-
-Annotations inside functions [4]
-fun (g : ((a) -b-> a)) { g : ((a) -b-> a) } : ((a) -b-> a) -> ((a) -b-> a)
-stdout : @.+
-
-Inferred kind
-fun (x : a) {x : a :: Base}
-stdout : fun : (a::Base) -> a::Base
-
-Kind mismatch [1]
-sig f(x) : (a) ~a~> a fun f(x) {f(x)}
-stderr : @.+
-exit : 1
-
-=======
 fun (x:a) { error("boo") } : (a) ~> b
 stdout : @.+
 
@@ -51,7 +28,6 @@
 stderr : @.+
 exit : 1
 
->>>>>>> f52ff433
 Kind mismatch [2]
 fun (x : a :: Any) {x : a :: Base}
 stderr : @.+
