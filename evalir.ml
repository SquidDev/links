--- conflicted
+++ resolved
@@ -536,15 +536,10 @@
     | `Update ((xb, source), where, body) ->
       let db, table, field_types =
         match value env source with
-<<<<<<< HEAD
           | `Table ((db, _), table, (fields, _, _)) ->
-            db, table, (StringMap.map snd fields)
-=======
-          | `Table ((db, _), table, (fields, _)) ->
             db, table, (StringMap.map (function
                                         | `Present t -> t
                                         | _ -> assert false) fields)
->>>>>>> 8b62ab56
           | _ -> assert false in
       let update_query =
         Query.compile_update db env ((Var.var_of_binder xb, table, field_types), where, body) in
@@ -553,15 +548,10 @@
     | `Delete ((xb, source), where) ->
       let db, table, field_types =
         match value env source with
-<<<<<<< HEAD
           | `Table ((db, _), table, (fields, _, _)) ->
-            db, table, (StringMap.map snd fields)
-=======
-          | `Table ((db, _), table, (fields, _)) ->
             db, table, (StringMap.map (function
                                         | `Present t -> t
                                         | _ -> assert false) fields)
->>>>>>> 8b62ab56
           | _ -> assert false in
       let delete_query =
         Query.compile_delete db env ((Var.var_of_binder xb, table, field_types), where) in
