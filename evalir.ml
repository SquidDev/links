open Notfound
open Utility
open Proc

let lookup_fun = Tables.lookup Tables.fun_defs
let find_fun = Tables.find Tables.fun_defs

module Eval = struct
  open Ir

  exception EvaluationError of string
  exception Wrong

  let eval_error fmt : 'a =
    let error msg = raise (EvaluationError msg) in
      Printf.kprintf error fmt

  let db_connect : Value.t -> Value.database * string = fun db ->
    let driver = Value.unbox_string (Value.project "driver" db)
    and name = Value.unbox_string (Value.project "name" db)
    and args = Value.unbox_string (Value.project "args" db) in
    let params =
      (if args = "" then name
       else name ^ ":" ^ args)
    in
      Value.db_connect driver params

  let lookup_fun_def env f =
    match lookup_fun f with
    | None -> None
    | Some (finfo, _, None, location) ->
      begin
        match location with
        | `Server | `Unknown ->
          (* TODO: perhaps we should actually use env here - and make
             sure we only call this function when it is sufficiently
             small *)
          Some (`FunctionPtr (f, Value.empty_env))
        | `Client ->
          Some (`ClientFunction (Js.var_name_binder (f, finfo)))
      end

  let find_fun_def env f =
    val_of (lookup_fun_def env f)

  (* TODO: explicitly distinguish functions and variables in the
     IR so we don't have to do this check every time we look up a
     variable *)
  let lookup_var var env =
    if Lib.is_primitive_var var then Lib.primitive_stub_by_code var
    else
      match lookup_fun_def env var with
      | None ->
        Value.find var env
      | Some v -> v

   let serialize_call_to_client (continuation, handlers, name, arg) =
     Json.jsonize_call continuation handlers name arg

   let client_call : string -> Value.continuation -> Value.handlers -> Value.t list -> 'a =
     fun name cont hs args ->
       if not(Settings.get_value Basicsettings.web_mode) then
         failwith "Can't make client call outside web mode.";
       if not(Proc.singlethreaded()) then
         failwith "Remaining procs on server at client call!";
       Debug.print("Making client call to " ^ name);
(*        Debug.print("Call package: "^serialize_call_to_client (cont, name, args)); *)
       let call_package = Utility.base64encode
                            (serialize_call_to_client (cont, hs, name, args)) in
         Lib.print_http_response ["Content-type", "text/plain"] call_package;
         exit 0

  (** {0 Evaluation} *)
  let rec value env : Ir.value -> Value.t = function
    | `Constant `Bool b -> `Bool b
    | `Constant `Int n -> `Int n
    | `Constant `Char c -> `Char c
    | `Constant `String s -> Value.box_string s
    | `Constant `Float f -> `Float f
    | `Variable var -> lookup_var var env
(*
        begin
          match lookup_var var env with
            | Some v -> v
            | _      -> eval_error "Variable not found: %d" var
        end
*)
    | `Extend (fields, r) ->
        begin
          match opt_app (value env) (`Record []) r with
            | `Record fs ->
                (* HACK

                   Pre-pending the fields to r in this order shouldn't
                   be necessary but without the List.rev, deriving
                   somehow manages to serialise things in the wrong
                   order on the "Your Shopping Cart" page of the
                   winestore example. *)
                `Record (List.rev
                           (StringMap.fold
                              (fun label v fs ->
                                 if List.mem_assoc label fs then
                                   (* (label, value env v) :: (List.remove_assoc label fs) *)
                                   eval_error
                                     "Error adding fields: label %s already present" label
                                 else
                                   (label, value env v)::fs)
                              fields
                              []) @ fs)
(*                 `Record (StringMap.fold  *)
(*                            (fun label v fs -> *)
(*                               (label, value env v)::fs) *)
(*                            fields *)
(*                            fs) *)
            | _ -> eval_error "Error adding fields: non-record"
        end
    | `Project (label, r) ->
        begin
          match value env r with
            | `Record fields when List.mem_assoc label fields ->
                List.assoc label fields
            | _ -> eval_error "Error projecting label %s" label
        end
    | `Erase (labels, r) ->
        begin
          match value env r with
            | `Record fields when
                StringSet.for_all (fun label -> List.mem_assoc label fields) labels ->
                `Record (StringSet.fold (fun label fields -> List.remove_assoc label fields) labels fields)
            | _ -> eval_error "Error erasing labels {%s}" (String.concat "," (StringSet.elements labels))
        end
    | `Inject (label, v, t) -> `Variant (label, value env v)
    | `TAbs (_, v) -> value env v
    | `TApp (v, _) -> value env v
    | `XmlNode (tag, attrs, children) ->
        let children =
          List.fold_right
            (fun v children ->
               let v = value env v in
                 List.map Value.unbox_xml (Value.unbox_list v) @ children)
            children [] in
        let children =
          StringMap.fold
            (fun name v attrs ->
               Value.Attr (name, Value.unbox_string (value env v)) :: attrs)
            attrs children
        in
          Value.box_list [Value.box_xml (Value.Node (tag, children))]
    | `ApplyPure (f, args) ->
      Proc.atomically (fun () -> apply Value.toplevel_cont Value.toplevel_hs env (value env f, List.map (value env) args))
    | `Closure (f, v) ->
      let (finfo, _, z, location) = find_fun f in
      let z =
        match z with
        | None -> failwith ("Closure without environment variable: " ^ Ir.Show_value.show (`Closure (f, v)));
        | Some z -> z
      in
      begin
        match location with
        | `Server | `Unknown ->
          let r = value env v in
          let locals = Value.bind z (value env v, `Local) Value.empty_env in
          `FunctionPtr (f, locals)
        | `Client ->
          `ClientFunction (Js.var_name_binder (f, finfo))
      end
    | `Coerce (v, t) -> value env v

  and apply cont hs env : Value.t * Value.t list -> Proc.thread_result Lwt.t =
    function
    | `FunctionPtr (f, locals), ps ->
      let (_finfo, (xs, body), _z, _location) as def = find_fun f in
      let env = Value.shadow env ~by:locals in
      (* extend env with arguments *)
      let env = List.fold_right2 (fun x p -> Value.bind x (p, `Local)) xs ps env in
      computation env cont hs body
    | `PrimitiveFunction ("Send",_), [pid; msg] ->
        if Settings.get_value Basicsettings.web_mode && not (Settings.get_value Basicsettings.concurrent_server) then
           client_call "_SendWrapper" cont hs [pid; msg]
        else
          let pid = Value.unbox_int pid in
            (try
               Mailbox.send_message msg pid;
               Proc.awaken pid
             with
                 UnknownProcessID pid ->
                   (* FIXME: printing out the message might be more useful. *)
                   failwith("Couldn't deliver message because destination process has no mailbox."));
            apply_cont cont hs env (`Record [])
    | `PrimitiveFunction ("spawn",_), [func] ->
        if Settings.get_value Basicsettings.web_mode && not (Settings.get_value Basicsettings.concurrent_server) then
           client_call "_spawnWrapper" cont hs [func]
        else
          begin
            let var = Var.dummy_var in
            let delim = [(`Local, var, Value.empty_env,
                          ([], `Apply (`Variable var, [])))] in
	    let cont' = Value.append_delim_cont delim Value.toplevel_cont in
            let new_pid = Proc.create_process false (fun () -> apply_cont cont' Value.toplevel_hs env func) in
            apply_cont cont hs env (`Int new_pid)
          end
    | `PrimitiveFunction ("spawnAngel",_), [func] ->
        if Settings.get_value Basicsettings.web_mode && not (Settings.get_value Basicsettings.concurrent_server) then
           client_call "_spawnWrapper" cont hs [func]
        else
          begin
            (* if Settings.get_value Basicsettings.web_mode then *)
            (*   failwith("Can't spawn at the server in web mode."); *)
            let var = Var.dummy_var in
            let delim = [(`Local, var, Value.empty_env,
                          ([], `Apply (`Variable var, [])))] in
	    let cont' = Value.append_delim_cont delim Value.toplevel_cont in
            let new_pid = Proc.create_process true (fun () -> apply_cont cont' Value.toplevel_hs env func) in
            apply_cont cont hs env (`Int new_pid)
          end
    | `PrimitiveFunction ("recv",_), [] ->
        (* If there are any messages, take the first one and apply the
           continuation to it.  Otherwise, block the process (put its
           continuation in the blocked_processes table) and let the
           scheduler choose a different thread.  *)
(*         if (Settings.get_value Basicsettings.web_mode) then *)
(*             Debug.print("receive in web server mode--not implemented."); *)
        if Settings.get_value Basicsettings.web_mode && not (Settings.get_value Basicsettings.concurrent_server) then
           client_call "_recvWrapper" cont hs []
        else
        begin match Mailbox.pop_message () with
            Some message ->
              Debug.print("delivered message.");
              apply_cont cont hs env message
          | None ->
              let recv_frame = Value.expr_to_contframe
                env (Lib.prim_appln "recv" [])
              in
              Proc.block (fun () -> apply_cont (Value.append_cont_frame recv_frame cont) hs env (`Record []))
        end
    (* Session stuff *)
    | `PrimitiveFunction ("new", _), [] ->
      let apid = Session.new_access_point () in
        apply_cont cont hs env (`Int apid)
    | `PrimitiveFunction ("accept", _), [ap] ->
      let apid = Value.unbox_int ap in
      let (c, d), blocked = Session.accept apid in
      Debug.print ("accepting: (" ^ string_of_int c ^ ", " ^ string_of_int d ^ ")");
        if blocked then
          let accept_frame =
              Value.expr_to_contframe env
                (`Return (`Extend (StringMap.add "1" (`Constant (`Int c))
                                     (StringMap.add "2" (`Constant (`Int d))
                                        StringMap.empty), None)))
            in
              (* block my end of the channel *)
              Session.block c (Proc.get_current_pid ());
              Proc.block (fun () -> apply_cont (Value.append_cont_frame accept_frame cont) hs env (`Record []))
        else
          begin
            begin
              (* unblock the other end of the channel *)
              match Session.unblock d with
              | Some pid -> Proc.awaken pid
              | None     -> assert false
            end;
            apply_cont cont hs env (Value.box_pair
                                   (Value.box_int c)
                                   (Value.box_int d))
          end
    | `PrimitiveFunction ("request", _), [ap] ->
      let apid = Value.unbox_int ap in
      let (c, d), blocked = Session.request apid in
      Debug.print ("requesting: (" ^ string_of_int c ^ ", " ^ string_of_int d ^ ")");
        if blocked then
          let request_frame =
              Value.expr_to_contframe env
                (`Return (`Extend (StringMap.add "1" (`Constant (`Int c))
                                     (StringMap.add "2" (`Constant (`Int d))
                                        StringMap.empty), None)))
            in
              (* block my end of the channel *)
              Session.block c (Proc.get_current_pid ());
              Proc.block (fun () -> apply_cont (Value.append_cont_frame request_frame cont) hs env (`Record []))
        else
          begin
            begin
              (* unblock the other end of the channel *)
              match Session.unblock d with
              | Some pid -> Proc.awaken pid
              | None     -> assert false
            end;
            apply_cont cont hs env (Value.box_pair
                                   (Value.box_int c)
                                   (Value.box_int d))
          end
    | `PrimitiveFunction ("send", _), [v; chan] ->
      Debug.print ("sending: " ^ Value.string_of_value v ^ " to channel: " ^ Value.string_of_value chan);
      let (outp, _) = Session.unbox_chan chan in
      Session.send v outp;
      begin
        match Session.unblock outp with
          Some pid -> Proc.awaken pid
        | None     -> ()
      end;
      apply_cont cont hs env chan
    | `PrimitiveFunction ("receive", _), [chan] ->
      begin
        Debug.print("receiving from channel: " ^ Value.string_of_value chan);
        let (out', in') = Session.unbox_chan' chan in
        let inp = in' in
          match Session.receive inp with
          | Some v ->
            Debug.print ("grabbed: " ^ Value.string_of_value v);
            apply_cont cont hs env (Value.box_pair v chan)
          | None ->
            let grab_frame =
              Value.expr_to_contframe env (Lib.prim_appln "receive" [`Extend (StringMap.add "1" (`Constant (`Int out'))
                                                                                (StringMap.add "2" (`Constant (`Int in'))
                                                                                   StringMap.empty), None)])
            in
              Session.block inp (Proc.get_current_pid ());
              Proc.block (fun () -> apply_cont (Value.append_cont_frame grab_frame cont) hs env (`Record []))
      end
    | `PrimitiveFunction ("link", _), [chanl; chanr] ->
      let unblock p =
        match Session.unblock p with
        | Some pid -> (*Debug.print("unblocked: "^string_of_int p); *)
                      Proc.awaken pid
        | None     -> () in
      Debug.print ("linking channels: " ^ Value.string_of_value chanl ^ " and: " ^ Value.string_of_value chanr);
      let (out1, in1) = Session.unbox_chan chanl in
      let (out2, in2) = Session.unbox_chan chanr in
      (* HACK *)
      let end_bang = `Variable (Env.String.lookup (val_of !Lib.prelude_nenv) "makeEndBang") in
        Session.fuse (out1, in1) (out2, in2);
        unblock out1;
        unblock out2;
        apply cont hs env (value env end_bang, [])
    (*****************)
    | `PrimitiveFunction (n,None), args ->
        apply_cont cont hs env (Lib.apply_pfun n args)
    | `PrimitiveFunction (n,Some code), args ->
        apply_cont cont hs env (Lib.apply_pfun_by_code code args)
    | `ClientFunction name, args   -> client_call name cont hs args
    | `ProgramSlice (env', cont', hs'), [p] ->
       apply_cont (List.rev_append cont' cont) (List.rev_append hs' hs) env' p
    | `Continuation (cont, hs), [p] -> apply_cont cont hs env p
    | `Continuation _,       _    ->
        eval_error "Continuation applied to multiple (or zero) arguments"
<<<<<<< HEAD
    | (v,vs)                      -> eval_error "Application of non-function: %s" (Value.string_of_value v)

  and apply_cont cont hs env v : Proc.thread_result Lwt.t =
    match cont, hs with
    | [] :: conts, h :: hs ->
      invoke_return_clause conts hs env h v
    | [], [] ->
      Proc.finish (env, v)
    | [] :: conts, [] -> apply_cont conts hs env v
    | (frame :: delim) :: conts, _ ->
      let (scope, var, locals, comp) = frame in
      let env = Value.bind var (v, scope) (Value.shadow env ~by:locals) in
      let conts = delim :: conts in
      computation env conts hs comp
    | _   -> failwith ("evalir.ml: apply_cont: Edge case: Ooops, what happened?")
  and computation env cont hs (bindings, tailcomp) : Proc.thread_result Lwt.t =
=======
    | _                        -> eval_error "Application of non-function"
  and apply_cont cont env v =
    Proc.yield (fun () -> apply_cont' cont env v)
  and apply_cont' cont env v : Proc.thread_result Lwt.t =
    match cont with
    | [] -> Proc.finish (env, v)
    | (scope, var, locals, comp) :: cont ->
       let env = Value.bind var (v, scope) (Value.shadow env ~by:locals) in
       computation env cont comp
  and computation env cont (bindings, tailcomp) : Proc.thread_result Lwt.t =
>>>>>>> 1f8b9cd7
    match bindings with
      | [] -> tail_computation env cont hs tailcomp
      | b::bs -> match b with
        | `Let ((var, _) as b, (_, tc)) ->
              let locals = Value.localise env var in
              let contf  = Value.make_cont_frame (Var.scope_of_binder b) var locals (bs, tailcomp) in
              let cont   = Value.append_cont_frame contf cont in
              tail_computation env cont hs tc
          (* function definitions are stored in the global fun map *)
          | `Fun _ ->
            computation env cont hs (bs, tailcomp)
          | `Rec _ ->
            computation env cont hs (bs, tailcomp)
          | `Alien _ ->
            computation env cont hs (bs, tailcomp)
          | `Module _ -> failwith "Not implemented interpretation of modules yet"
  and tail_computation env cont hs : Ir.tail_computation -> Proc.thread_result Lwt.t = function
    (* | `Return (`ApplyPure _ as v) -> *)
    (*   let w = (value env v) in *)
    (*     Debug.print ("ApplyPure"); *)
    (*     Debug.print ("  value term: " ^ Show.show Ir.show_value v); *)
    (*     Debug.print ("  cont: " ^ Value.string_of_cont cont); *)
    (*     Debug.print ("  value: " ^ Value.string_of_value w); *)
    (*     apply_cont cont env w *)
    | `Return v      -> apply_cont cont hs env (value env v)
    | `Apply (f, ps) -> apply cont hs env (value env f, List.map (value env) ps)
    | `Special s     -> special env cont hs s
    | `Case (v, cases, default) ->
        begin match value env v with
           | `Variant (label, _) as v ->
               (match StringMap.lookup label cases, default, v with
                  | Some ((var,_), c), _, `Variant (_, v)
                  | _, Some ((var,_), c), v ->
                      computation (Value.bind var (v, `Local) env) cont hs c
                  | None, _, #Value.t -> eval_error "Pattern matching failed on %s" label 
                  | _ -> assert false (* v not a variant *))
           | _ -> eval_error "Case of non-variant"
        end
    | `If (c,t,e)    ->
        computation env cont hs
          (match value env c with
             | `Bool true     -> t
             | `Bool false    -> e
             | _              -> eval_error "Conditional was not a boolean")
  and special env cont hs : Ir.special -> Proc.thread_result Lwt.t = function
    | `Wrong _                    -> raise Wrong
    | `Database v                 -> apply_cont cont hs env (`Database (db_connect (value env v)))
    | `Table (db, name, (readtype, _, _)) ->
      begin
        (* OPTIMISATION: we could arrange for concrete_type to have
           already been applied here *)
        match value env db, value env name, (TypeUtils.concrete_type readtype) with
          | `Database (db, params), name, `Record row ->
            apply_cont cont hs env (`Table ((db, params), Value.unbox_string name, row))
          | _ -> eval_error "Error evaluating table handle"
      end
    | `Query (range, e, _t) ->
       let range =
         match range with
         | None -> None
         | Some (limit, offset) ->
            Some (Value.unbox_int (value env limit), Value.unbox_int (value env offset)) in
       begin
         match Query.compile env (range, e) with
         | None -> computation env cont hs e
         | Some (db, q, t) ->
            let (fieldMap, _, _), _ =
              Types.unwrap_row(TypeUtils.extract_row t) in
            let fields =
              StringMap.fold
                (fun name t fields ->
                 match t with
                 | `Present t -> (name, t)::fields
                 | `Absent -> assert false
                 | `Var _ -> assert false)
                fieldMap
                []
            in
            apply_cont cont hs env (Database.execute_select fields q db)
       end
      (* TODO: Is this refactoring valid?
      let result =
        match Query.compile env (range, e) with
          | None -> computation env cont hs e
          | Some (db, q, t) ->
            let (fieldMap, _, _), _ =
              Types.unwrap_row(TypeUtils.extract_row t) in
            let fields =
              StringMap.fold
                (fun name t fields ->
                  match t with
                    | `Present t -> (name, t)::fields
                    | `Absent -> assert false
                    | `Var _ -> assert false)
                fieldMap
                []
            in
              Database.execute_select fields q db
      in
        apply_cont cont hs env result
       *)
    | `Update ((xb, source), where, body) ->
      let db, table, field_types =
        match value env source with
          | `Table ((db, _), table, (fields, _, _)) ->
            db, table, (StringMap.map (function
                                        | `Present t -> t
                                        | _ -> assert false) fields)
          | _ -> assert false in
      let update_query =
        Query.compile_update db env ((Var.var_of_binder xb, table, field_types), where, body) in
      let () = ignore (Database.execute_command update_query db) in
        apply_cont cont hs env (`Record [])
    | `Delete ((xb, source), where) ->
      let db, table, field_types =
        match value env source with
          | `Table ((db, _), table, (fields, _, _)) ->
            db, table, (StringMap.map (function
                                        | `Present t -> t
                                        | _ -> assert false) fields)
          | _ -> assert false in
      let delete_query =
        Query.compile_delete db env ((Var.var_of_binder xb, table, field_types), where) in
      let () = ignore (Database.execute_command delete_query db) in
        apply_cont cont hs env (`Record [])
    | `CallCC f ->
       apply cont hs env (value env f, [`Continuation (cont, hs)])
    (* Handlers *)
    | `Handle (v, cases, isclosed) ->
       let hs = (env, cases, isclosed) :: hs in
       let cont = [] :: cont in 
       let comp = value env v in
       apply cont hs env (comp, [])
    | `DoOperation (name, v, t) ->
       let vs = List.map (value env) v in
       handle env cont hs (name,vs)
    (* Session stuff *)
    | `Select (name, v) ->
      let chan = value env v in
      Debug.print ("selecting: " ^ name ^ " from: " ^ Value.string_of_value chan);
      let (outp, _) = Session.unbox_chan chan in
      Session.send (Value.box_string name) outp;
      begin
        match Session.unblock outp with
          Some pid -> Proc.awaken pid
        | None     -> ()
      end;
      apply_cont cont hs env chan
    | `Choice (v, cases) ->
      begin
        let chan = value env v in
        Debug.print("choosing from: " ^ Value.string_of_value chan);
        let (out', in') = Session.unbox_chan' chan in
        let inp = in' in
          match Session.receive inp with
          | Some v ->
            Debug.print ("chose: " ^ Value.string_of_value v);
            let label = Value.unbox_string v in
              begin
                match StringMap.lookup label cases with
                | Some ((var,_), body) ->
                  computation (Value.bind var (chan, `Local) env) cont hs body
                | None -> eval_error "Choice pattern matching failed"
              end
          | None ->
            let choice_frame =
              Value.expr_to_contframe env (`Special (`Choice (v, cases)))
            in
            let cont = Value.append_cont_frame choice_frame cont in
              Session.block inp (Proc.get_current_pid ());
              Proc.block (fun () -> apply_cont cont hs env (`Record []))
      end
  (*****************)
  and handle env cont hs (opname, vs) =
    (* box parameters and continuation as a single value *)
    let box ps k =
      match ps with 
        []  -> k
      | _   -> Value.box_op ps k
    in
    (** handle operations, forwarding appropriately, where
        [cont'] and [hs'] are reversed stacks of
        delimited continuations and handlers
        used for restoring the stacks when [k] is invoked  *)
    let rec handle' (cont', hs') =
      function
      | delim :: cont, (henv, h, isclosed) :: hs ->
         let cont' = delim :: cont' in
         let hs' = (henv, h, isclosed) :: hs' in
         begin
           match StringMap.lookup opname h with
           | Some ((var, _), comp) ->
              let k = `ProgramSlice (env, cont', hs') in
              computation (Value.bind var (box vs k, `Local) henv) cont hs comp
           | None ->
              if not isclosed then
                begin
                  Debug.print ("Forwarding: " ^ opname);
                  handle' (cont', hs') (cont, hs)
                end
              else
                eval_error "Pattern matching failed %s" opname
         end
      | _, [] -> eval_error "Unhandled operation: %s" opname
    in
    handle' ([], []) (cont, hs)
  and invoke_return_clause cont hs env (henv, h, _) v =
    match StringMap.lookup "Return" h with
    | Some ((var, _), comp) -> computation (Value.bind var (v, `Local) henv) cont hs comp
    | None -> eval_error "Pattern matching failed on Return"      

  let eval : Value.env -> program -> Proc.thread_result Lwt.t =
    fun env ->
    computation env Value.toplevel_cont Value.toplevel_hs
end

let run_program_with_cont : Value.continuation -> Value.env -> Ir.program ->
  (Value.env * Value.t) =
  fun cont env program ->
  let hs = Value.toplevel_hs in
    try (
      Proc.run (fun () -> Eval.computation env cont hs program)
      (* TODO: Figure out whether the handler stack should be an input parameter *)
    ) with
      | NotFound s -> failwith ("Internal error: NotFound " ^ s ^
                                   " while interpreting.")

let run_program : Value.env -> Ir.program -> (Value.env * Value.t) =
  fun env program ->
    try (
      Proc.run (fun () -> Eval.eval env program)
    ) with
      | NotFound s -> failwith ("Internal error: NotFound " ^ s ^
                                   " while interpreting.")
      | Not_found  -> failwith ("Internal error: Not_found while interpreting.")

let run_defs : Value.env -> Ir.binding list -> Value.env =
  fun env bs ->
    let env, _value =
      run_program env (bs, `Return(`Extend(StringMap.empty, None))) in
      env

(** [apply_cont_toplevel cont env v] applies a continuation to a value
    and returns the result. Finishing the main thread normally comes
    here immediately. *)
let apply_cont_toplevel cont env v =
  try snd (Proc.run (fun () -> Eval.apply_cont cont Value.toplevel_hs env v))
  with
    | NotFound s -> failwith ("Internal error: NotFound " ^ s ^
                                " while interpreting.")
let apply_with_cont cont env (f, vs) =
  try snd (Proc.run (fun () -> Eval.apply cont Value.toplevel_hs env (f, vs)))
  with
    | NotFound s -> failwith ("Internal error: NotFound " ^ s ^
                                " while interpreting.")

let apply_toplevel env (f, vs) =
  try snd (Proc.run (fun () -> Eval.apply Value.toplevel_cont Value.toplevel_hs env (f, vs)))
  with
    | NotFound s -> failwith ("Internal error: NotFound " ^ s ^
                                " while interpreting.")

let eval_toplevel env program =
  try snd (Proc.run (fun () -> Eval.eval env program))
  with
    | NotFound s -> failwith ("Internal error: NotFound " ^ s ^
                                " while interpreting.")

let eval_fun env f =
  Eval.find_fun_def env f<|MERGE_RESOLUTION|>--- conflicted
+++ resolved
@@ -343,10 +343,10 @@
     | `Continuation (cont, hs), [p] -> apply_cont cont hs env p
     | `Continuation _,       _    ->
         eval_error "Continuation applied to multiple (or zero) arguments"
-<<<<<<< HEAD
     | (v,vs)                      -> eval_error "Application of non-function: %s" (Value.string_of_value v)
-
-  and apply_cont cont hs env v : Proc.thread_result Lwt.t =
+  and apply_cont cont hs env v =
+    Proc.yield (fun () -> apply_cont' cont hs env v)
+  and apply_cont' cont hs env v : Proc.thread_result Lwt.t =
     match cont, hs with
     | [] :: conts, h :: hs ->
       invoke_return_clause conts hs env h v
@@ -360,18 +360,6 @@
       computation env conts hs comp
     | _   -> failwith ("evalir.ml: apply_cont: Edge case: Ooops, what happened?")
   and computation env cont hs (bindings, tailcomp) : Proc.thread_result Lwt.t =
-=======
-    | _                        -> eval_error "Application of non-function"
-  and apply_cont cont env v =
-    Proc.yield (fun () -> apply_cont' cont env v)
-  and apply_cont' cont env v : Proc.thread_result Lwt.t =
-    match cont with
-    | [] -> Proc.finish (env, v)
-    | (scope, var, locals, comp) :: cont ->
-       let env = Value.bind var (v, scope) (Value.shadow env ~by:locals) in
-       computation env cont comp
-  and computation env cont (bindings, tailcomp) : Proc.thread_result Lwt.t =
->>>>>>> 1f8b9cd7
     match bindings with
       | [] -> tail_computation env cont hs tailcomp
       | b::bs -> match b with
