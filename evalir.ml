open Webserver_types
open Ir
open Lwt
open Utility
open Proc

let lookup_fun = Tables.lookup Tables.fun_defs
let find_fun = Tables.find Tables.fun_defs

let dynamic_static_routes = Settings.add_bool ("dynamic_static_routes", false, `User)
let allow_static_routes = ref true

module Eval = functor (Webs : WEBSERVER) ->
struct

  exception EvaluationError of string
  exception Wrong

  let eval_error fmt : 'a =
    let error msg = raise (EvaluationError msg) in
    Printf.kprintf error fmt

  let db_connect : Value.t -> Value.database * string = fun db ->
    let driver = Value.unbox_string (Value.project "driver" db)
    and name = Value.unbox_string (Value.project "name" db)
    and args = Value.unbox_string (Value.project "args" db) in
    let params =
      (if args = "" then name
       else name ^ ":" ^ args)
    in
      Value.db_connect driver params

  let lookup_fun_def f =
    match lookup_fun f with
    | None -> None
    | Some (finfo, _, None, location) ->
      begin
        match location with
        | `Server | `Unknown ->
          (* TODO: perhaps we should actually use env here - and make
             sure we only call this function when it is sufficiently
             small *)
          Some (`FunctionPtr (f, None))
        | `Client ->
          Some (`ClientFunction (Js.var_name_binder (f, finfo)))
        | `Native -> assert false
      end
    | _ -> assert false

  let find_fun_def f =
    val_of (lookup_fun_def f)

  (* TODO: explicitly distinguish functions and variables in the
     IR so we don't have to do this check every time we look up a
     variable *)
  let lookup_var var env =
    if Lib.is_primitive_var var then Lib.primitive_stub_by_code var
    else
      match lookup_fun_def var with
      | None ->
        Value.find var env
      | Some v -> v

  let serialize_call_to_client (continuation, handlers, name, arg) =
    Json.jsonize_call continuation handlers name arg


   let client_call : string -> Value.continuation -> Value.handlers -> Value.t list -> Proc.thread_result Lwt.t =
     fun name cont hs args ->
       if not(Settings.get_value Basicsettings.web_mode) then
         failwith "Can't make client call outside web mode.";
       if not(Proc.singlethreaded()) then
         failwith "Remaining procs on server at client call!";
       Debug.print("Making client call to " ^ name);
(*        Debug.print("Call package: "^serialize_call_to_client (cont, name, args)); *)
       let call_package = Utility.base64encode
         (serialize_call_to_client (cont, hs, name, args)) in
       Proc.abort ("text/plain", call_package)

  (** {0 Evaluation} *)
  let rec value env : Ir.value -> Value.t = function
    | `Constant `Bool b -> `Bool b
    | `Constant `Int n -> `Int n
    | `Constant `Char c -> `Char c
    | `Constant `String s -> Value.box_string s
    | `Constant `Float f -> `Float f
    | `Variable var -> lookup_var var env
(*
        begin
          match lookup_var var env with
            | Some v -> v
            | _      -> eval_error "Variable not found: %d" var
        end
*)
    | `Extend (fields, r) ->
        begin
          match opt_app (value env) (`Record []) r with
            | `Record fs ->
                (* HACK

                   Pre-pending the fields to r in this order shouldn't
                   be necessary but without the List.rev, deriving
                   somehow manages to serialise things in the wrong
                   order on the "Your Shopping Cart" page of the
                   winestore example. *)
                `Record (List.rev
                           (StringMap.fold
                              (fun label v fs ->
                                 if List.mem_assoc label fs then
                                   (* (label, value env v) :: (List.remove_assoc label fs) *)
                                   eval_error
                                     "Error adding fields: label %s already present" label
                                 else
                                   (label, value env v)::fs)
                              fields
                              []) @ fs)
(*                 `Record (StringMap.fold  *)
(*                            (fun label v fs -> *)
(*                               (label, value env v)::fs) *)
(*                            fields *)
(*                            fs) *)
            | _ -> eval_error "Error adding fields: non-record"
        end
    | `Project (label, r) ->
        begin
          match value env r with
            | `Record fields when List.mem_assoc label fields ->
                List.assoc label fields
            | _ -> eval_error "Error projecting label %s" label
        end
    | `Erase (labels, r) ->
        begin
          match value env r with
            | `Record fields when
                StringSet.for_all (fun label -> List.mem_assoc label fields) labels ->
                `Record (StringSet.fold (fun label fields -> List.remove_assoc label fields) labels fields)
            | _ -> eval_error "Error erasing labels {%s}" (String.concat "," (StringSet.elements labels))
        end
    | `Inject (label, v, _) -> `Variant (label, value env v)
    | `TAbs (_, v) -> value env v
    | `TApp (v, _) -> value env v
    | `XmlNode (tag, attrs, children) ->
        let children =
          List.fold_right
            (fun v children ->
               let v = value env v in
                 List.map Value.unbox_xml (Value.unbox_list v) @ children)
            children [] in
        let children =
          StringMap.fold
            (fun name v attrs ->
               Value.Attr (name, Value.unbox_string (value env v)) :: attrs)
            attrs children
        in
          Value.box_list [Value.box_xml (Value.Node (tag, children))]
    | `ApplyPure (f, args) ->
      Proc.atomically (fun () -> apply Value.toplevel_cont Value.toplevel_hs env (value env f, List.map (value env) args))
    | `Closure (f, v) ->
      (* begin *)

      (* TODO: consider getting rid of `ClientFunction *)
      (* Currently, it's only necessary for built-in client
         functions *)

      (* let (finfo, _, z, location) = find_fun f in *)
      (* match location with *)
      (* | `Server | `Unknown | `Client -> *)
      `FunctionPtr (f, Some (value env v))
      (* | `Client -> *)
      (*   `ClientFunction (Js.var_name_binder (f, finfo)) *)
      (* end *)
    | `Coerce (v, _) -> value env v

  and apply cont hs env : Value.t * Value.t list -> Proc.thread_result Lwt.t =
    function
    | `FunctionPtr (f, fvs), ps ->
      let (_finfo, (xs, body), z, _location) = find_fun f in
      let env =
        match z, fvs with
        | None, None            -> env
        | Some z, Some fvs -> Value.bind z (fvs, `Local) env
        | _, _ -> assert false in

      (* extend env with arguments *)
      let env = List.fold_right2 (fun x p -> Value.bind x (p, `Local)) xs ps env in
      computation env cont hs body
    | `PrimitiveFunction ("registerEventHandlers",_), [evenths] ->
      let key = EventHandlers.register evenths in
      apply_cont cont hs env (`String (string_of_int key))
    (* start of mailbox stuff *)
    | `PrimitiveFunction ("Send",_), [pid; msg] ->
        if Settings.get_value Basicsettings.web_mode && not (Settings.get_value Basicsettings.concurrent_server) then
           client_call "_SendWrapper" cont hs [pid; msg]
        else
          let (pid, _location) = Value.unbox_pid pid in
            (try
               Mailbox.send_message msg pid;
               Proc.awaken pid
             with
                 UnknownProcessID _ ->
                   (* FIXME: printing out the message might be more useful. *)
                   failwith("Couldn't deliver message because destination process has no mailbox."));
            apply_cont cont hs env (`Record [])
    | `PrimitiveFunction ("spawn",_), [func] ->
        if Settings.get_value Basicsettings.web_mode && not (Settings.get_value Basicsettings.concurrent_server) then
           client_call "_spawnWrapper" cont hs [func]
        else
          begin
            let var = Var.dummy_var in
            let delim = [(`Local, var, Value.empty_env,
                          ([], `Apply (`Variable var, [])))] in
	    let cont' = Value.append_delim_cont delim Value.toplevel_cont in
            let new_pid = Proc.create_process false (fun () -> apply_cont cont' Value.toplevel_hs env func) in
            let location = `Unknown in
            apply_cont cont hs env (`Pid (new_pid, location))
          end
    | `PrimitiveFunction ("spawnClient",_), [func] ->
      let new_pid = Proc.create_client_process func in
      apply_cont cont hs env (`Pid (new_pid, `Client))
    | `PrimitiveFunction ("spawnAngel",_), [func] ->
        if Settings.get_value Basicsettings.web_mode && not (Settings.get_value Basicsettings.concurrent_server) then
           client_call "_spawnWrapper" cont hs [func]
        else
          begin
            (* if Settings.get_value Basicsettings.web_mode then *)
            (*   failwith("Can't spawn at the server in web mode."); *)
            let var = Var.dummy_var in
            let delim = [(`Local, var, Value.empty_env,
                          ([], `Apply (`Variable var, [])))] in
	    let cont' = Value.append_delim_cont delim Value.toplevel_cont in
            let new_pid = Proc.create_process true (fun () -> apply_cont cont' Value.toplevel_hs env func) in
            let location = `Unknown in
            apply_cont cont hs env (`Pid (new_pid, location))
          end
    | `PrimitiveFunction ("recv",_), [] ->
        (* If there are any messages, take the first one and apply the
           continuation to it.  Otherwise, block the process (put its
           continuation in the blocked_processes table) and let the
           scheduler choose a different thread.  *)
(*         if (Settings.get_value Basicsettings.web_mode) then *)
(*             Debug.print("receive in web server mode--not implemented."); *)
        if Settings.get_value Basicsettings.web_mode && not (Settings.get_value Basicsettings.concurrent_server) then
           client_call "_recvWrapper" cont hs []
        else
        begin match Mailbox.pop_message () with
            Some message ->
              Debug.print("delivered message.");
              apply_cont cont hs env message
          | None ->
              let recv_frame = Value.expr_to_contframe
                env (Lib.prim_appln "recv" [])
              in
              Proc.block (fun () -> apply_cont (Value.append_cont_frame recv_frame cont) hs env (`Record []))
        end
    (* end of mailbox stuff *)
    (* start of session stuff *)
    | `PrimitiveFunction ("new", _), [] ->
      let apid = Session.new_access_point () in
        apply_cont cont hs env (`Int apid)
    | `PrimitiveFunction ("accept", _), [ap] ->
      let apid = Value.unbox_int ap in
      let (c, d), blocked = Session.accept apid in
      Debug.print ("accepting: (" ^ string_of_int c ^ ", " ^ string_of_int d ^ ")");
        if blocked then
          let accept_frame =
              Value.expr_to_contframe env
                (`Return (`Extend (StringMap.add "1" (`Constant (`Int c))
                                     (StringMap.add "2" (`Constant (`Int d))
                                        StringMap.empty), None)))
            in
              (* block my end of the channel *)
              Session.block c (Proc.get_current_pid ());
              Proc.block (fun () -> apply_cont (Value.append_cont_frame accept_frame cont) hs env (`Record []))
        else
          begin
            begin
              (* unblock the other end of the channel *)
              match Session.unblock d with
              | Some pid -> Proc.awaken pid
              | None     -> assert false
            end;
            apply_cont cont hs env (Value.box_pair
                                   (Value.box_int c)
                                   (Value.box_int d))
          end
    | `PrimitiveFunction ("request", _), [ap] ->
      let apid = Value.unbox_int ap in
      let (c, d), blocked = Session.request apid in
      Debug.print ("requesting: (" ^ string_of_int c ^ ", " ^ string_of_int d ^ ")");
        if blocked then
          let request_frame =
              Value.expr_to_contframe env
                (`Return (`Extend (StringMap.add "1" (`Constant (`Int c))
                                     (StringMap.add "2" (`Constant (`Int d))
                                        StringMap.empty), None)))
            in
              (* block my end of the channel *)
              Session.block c (Proc.get_current_pid ());
              Proc.block (fun () -> apply_cont (Value.append_cont_frame request_frame cont) hs env (`Record []))
        else
          begin
            begin
              (* unblock the other end of the channel *)
              match Session.unblock d with
              | Some pid -> Proc.awaken pid
              | None     -> assert false
            end;
            apply_cont cont hs env (Value.box_pair
                                   (Value.box_int c)
                                   (Value.box_int d))
          end
    | `PrimitiveFunction ("send", _), [v; chan] ->
      Debug.print ("sending: " ^ Value.string_of_value v ^ " to channel: " ^ Value.string_of_value chan);
      let (outp, _) = Session.unbox_chan chan in
      Session.send v outp;
      begin
        match Session.unblock outp with
          Some pid -> Proc.awaken pid
        | None     -> ()
      end;
      apply_cont cont hs env chan
    | `PrimitiveFunction ("receive", _), [chan] ->
      begin
        Debug.print("receiving from channel: " ^ Value.string_of_value chan);
        let (out', in') = Session.unbox_chan' chan in
        let inp = in' in
          match Session.receive inp with
          | Some v ->
            Debug.print ("grabbed: " ^ Value.string_of_value v);
            apply_cont cont hs env (Value.box_pair v chan)
          | None ->
            let grab_frame =
              Value.expr_to_contframe env (Lib.prim_appln "receive" [`Extend (StringMap.add "1" (`Constant (`Int out'))
                                                                                (StringMap.add "2" (`Constant (`Int in'))
                                                                                   StringMap.empty), None)])
            in
              Session.block inp (Proc.get_current_pid ());
              Proc.block (fun () -> apply_cont (Value.append_cont_frame grab_frame cont) hs env (`Record []))
      end
    | `PrimitiveFunction ("link", _), [chanl; chanr] ->
      let unblock p =
        match Session.unblock p with
        | Some pid -> (*Debug.print("unblocked: "^string_of_int p); *)
                      Proc.awaken pid
        | None     -> () in
      Debug.print ("linking channels: " ^ Value.string_of_value chanl ^ " and: " ^ Value.string_of_value chanr);
      let (out1, in1) = Session.unbox_chan chanl in
      let (out2, in2) = Session.unbox_chan chanr in
      Session.link (out1, in1) (out2, in2);
      unblock out1;
      unblock out2;
      apply_cont cont hs env (`Record [])
    (* end of session stuff *)
    | `PrimitiveFunction ("unsafeAddRoute", _), [pathv; handler] ->
       let path = Value.unbox_string pathv in
       let is_dir_handler = String.length path > 0 && path.[String.length path - 1] = '/' in
       let path = if String.length path == 0 || path.[0] <> '/' then "/" ^ path else path in
       Webs.add_route is_dir_handler path (Right (env, handler));
       apply_cont cont hs env (`Record [])
    | `PrimitiveFunction ("addStaticRoute", _), [uriv; pathv; mime_typesv] ->
       if not (!allow_static_routes) then
         eval_error "Attempt to add a static route after they have been disabled";
       let uri = Value.unbox_string uriv in
       let uri = if String.length uri == 0 || uri.[0] <> '/' then "/" ^ uri else uri in
       let path = Value.unbox_string pathv in
       let mime_types = List.map (fun v -> let (x, y) = Value.unbox_pair v in (Value.unbox_string x, Value.unbox_string y)) (Value.unbox_list mime_typesv) in
       Webs.add_route true uri (Left (path, mime_types));
       apply_cont cont hs env (`Record [])
    | `PrimitiveFunction ("servePages", _), [] ->
       if not (Settings.get_value(dynamic_static_routes)) then
         allow_static_routes := false;
       begin
         Webs.start env >>= fun () ->
         apply_cont cont hs env (`Record [])
       end
    (*****************)
    | `PrimitiveFunction (n,None), args ->
<<<<<<< HEAD
       apply_cont cont hs env (Lib.apply_pfun n args)
    | `PrimitiveFunction (_, Some code), args ->
       apply_cont cont hs env (Lib.apply_pfun_by_code code args)
    | `ClientFunction name, args -> client_call name cont hs args
    (*| `Continuation c,      [p] -> apply_cont c env p
      | `Continuation _,       _  ->*)
    | `ShallowContinuation (delim, cont', hs'), [p] ->
       let cont = Value.append_delim_cont delim cont in
       apply_cont (cont' @ cont) (hs' @ hs) env p
    | `DeepContinuation (cont', hs'), [p] ->
       apply_cont (cont' @ cont) (hs' @  hs) env p
    | `Continuation (cont, hs), [p] -> apply_cont cont hs env p
    | `Continuation _,       _    ->
       eval_error "Continuation applied to multiple (or zero) arguments"
    | (v,_)                      -> eval_error "Application of non-function: %s" (Value.string_of_value v)
  and apply_cont cont hs env v =
    Proc.yield (fun () -> apply_cont' cont hs env v)
  and apply_cont' cont hs env v : Proc.thread_result Lwt.t =
    match cont, hs with
    | [] :: conts, h :: hs ->
      invoke_return_clause conts hs env h v
    | [], [] ->
      Proc.finish (env, v)
    | [] :: conts, [] -> apply_cont conts hs env v
    | (frame :: delim) :: conts, _ ->
      let (scope, var, locals, comp) = frame in
      let env = Value.bind var (v, scope) (Value.shadow env ~by:locals) in
      let conts = delim :: conts in
      computation env conts hs comp
    | _   -> failwith ("evalir.ml: apply_cont: Edge case: Ooops, what happened?")
  and computation env cont hs (bindings, tailcomp) : Proc.thread_result Lwt.t =
=======
       apply_cont cont env (Lib.apply_pfun n args (Value.request_data env))
    | `PrimitiveFunction (_, Some code), args ->
       apply_cont cont env (Lib.apply_pfun_by_code code args (Value.request_data env))
    | `ClientFunction name, args -> client_call name cont args
    | `Continuation c,      [p] -> apply_cont c env p
    | `Continuation _,       _  ->
        eval_error "Continuation applied to multiple (or zero) arguments"
    | _                        -> eval_error "Application of non-function"
  and apply_cont cont env v =
    Proc.yield (fun () -> apply_cont' cont env v)
  and apply_cont' cont env v : Proc.thread_result Lwt.t =
    match cont with
    | [] -> Proc.finish (env, v)
    | (scope, var, locals, comp) :: cont ->
       let env = Value.bind var (v, scope) (Value.shadow env ~by:locals) in
       computation env cont comp
  and computation env cont (bindings, tailcomp) : Proc.thread_result Lwt.t =
>>>>>>> b2d949c5
    match bindings with
      | [] -> tail_computation env cont hs tailcomp
      | b::bs -> match b with
        | `Let ((var, _) as b, (_, tc)) ->
              let locals = Value.localise env var in
              let contf  = Value.make_cont_frame (Var.scope_of_binder b) var locals (bs, tailcomp) in
              let cont   = Value.append_cont_frame contf cont in
              tail_computation env cont hs tc
          (* function definitions are stored in the global fun map *)
          | `Fun _ ->
            computation env cont hs (bs, tailcomp)
          | `Rec _ ->
            computation env cont hs (bs, tailcomp)
          | `Alien _ ->
            computation env cont hs (bs, tailcomp)
          | `Module _ -> failwith "Not implemented interpretation of modules yet"
  and tail_computation env cont hs : Ir.tail_computation -> Proc.thread_result Lwt.t = function
    (* | `Return (`ApplyPure _ as v) -> *)
    (*   let w = (value env v) in *)
    (*     Debug.print ("ApplyPure"); *)
    (*     Debug.print ("  value term: " ^ Show.show Ir.show_value v); *)
    (*     Debug.print ("  cont: " ^ Value.string_of_cont cont); *)
    (*     Debug.print ("  value: " ^ Value.string_of_value w); *)
    (*     apply_cont cont env w *)
    | `Return v      -> apply_cont cont hs env (value env v)
    | `Apply (f, ps) -> apply cont hs env (value env f, List.map (value env) ps)
    | `Special s     -> special env cont hs s
    | `Case (v, cases, default) ->
        begin match value env v with
           | `Variant (label, _) as v ->
               (match StringMap.lookup label cases, default, v with
                  | Some ((var,_), c), _, `Variant (_, v)
                  | _, Some ((var,_), c), v ->
                      computation (Value.bind var (v, `Local) env) cont hs c
                  | None, _, #Value.t -> eval_error "Pattern matching failed on %s" label 
                  | _ -> assert false (* v not a variant *))
           | _ -> eval_error "Case of non-variant"
        end
    | `If (c,t,e)    ->
        computation env cont hs
          (match value env c with
             | `Bool true     -> t
             | `Bool false    -> e
             | _              -> eval_error "Conditional was not a boolean")
  and special env cont hs : Ir.special -> Proc.thread_result Lwt.t = function
    | `Wrong _                    -> raise Wrong
    | `Database v                 -> apply_cont cont hs env (`Database (db_connect (value env v)))
    | `Table (db, name, keys, (readtype, _, _)) ->
      begin
        (* OPTIMISATION: we could arrange for concrete_type to have
           already been applied here *)
        match value env db, value env name, value env keys, (TypeUtils.concrete_type readtype) with
          | `Database (db, params), name, keys, `Record row ->
	      let unboxed_keys =
		List.map
		  (fun key ->
		    List.map Value.unbox_string (Value.unbox_list key))
		  (Value.unbox_list keys)
	      in
              apply_cont cont hs env (`Table ((db, params), Value.unbox_string name, unboxed_keys, row))
          | _ -> eval_error "Error evaluating table handle"
      end
    | `Query (range, e, _t) ->
       let range =
         match range with
         | None -> None
         | Some (limit, offset) ->
            Some (Value.unbox_int (value env limit), Value.unbox_int (value env offset)) in
       if Settings.get_value Basicsettings.Shredding.shredding then
         begin
           match Queryshredding.compile_shredded env (range, e) with
           | None -> computation env cont hs e
           | Some (db, p) ->
               begin
		 if db#driver_name() <> "postgresql"
		 then raise (Errors.Runtime_error "Only PostgreSQL database driver supports shredding");
		 let get_fields t =
                   match t with
                   | `Record fields ->
                       StringMap.to_list (fun name p -> (name, `Primitive p)) fields
                   | _ -> assert false
		 in
                 let execute_shredded_raw (q, t) =
		   Database.execute_select_result (get_fields t) q db, t in
		 let raw_results =
		   Queryshredding.Shred.pmap execute_shredded_raw p in
		 let mapped_results =
		   Queryshredding.Shred.pmap Queryshredding.Stitch.build_stitch_map raw_results in
                 apply_cont cont hs env
		   (Queryshredding.Stitch.stitch_mapped_query mapped_results)
               end
	 end
       else (* shredding disabled *)
         begin
           match Query.compile env (range, e) with
           | None -> computation env cont hs e
           | Some (db, q, t) ->
               let (fieldMap, _, _), _ =
		 Types.unwrap_row(TypeUtils.extract_row t) in
               let fields =
		 StringMap.fold
                   (fun name t fields ->
                     match t with
                     | `Present t -> (name, t)::fields
                     | `Absent -> assert false
                     | `Var _ -> assert false)
                   fieldMap
                   []
               in
               apply_cont cont hs env (Database.execute_select fields q db)
	 end
    | `Update ((xb, source), where, body) ->
      let db, table, field_types =
        match value env source with
          | `Table ((db, _), table, _, (fields, _, _)) ->
            db, table, (StringMap.map (function
                                        | `Present t -> t
                                        | _ -> assert false) fields)
          | _ -> assert false in
      let update_query =
        Query.compile_update db env ((Var.var_of_binder xb, table, field_types), where, body) in
      let () = ignore (Database.execute_command update_query db) in
        apply_cont cont hs env (`Record [])
    | `Delete ((xb, source), where) ->
      let db, table, field_types =
        match value env source with
          | `Table ((db, _), table, _, (fields, _, _)) ->
            db, table, (StringMap.map (function
                                        | `Present t -> t
                                        | _ -> assert false) fields)
          | _ -> assert false in
      let delete_query =
        Query.compile_delete db env ((Var.var_of_binder xb, table, field_types), where) in
      let () = ignore (Database.execute_command delete_query db) in
        apply_cont cont hs env (`Record [])
    | `CallCC f ->
       apply cont hs env (value env f, [`Continuation (cont, hs)])
    (* Handlers *)
    | `Handle (v, cases, spec) ->
       let hs = (env, cases, spec) :: hs in       
       let cont = [] :: cont in
       let comp = value env v in
       apply cont hs env (comp, [])
    | `DoOperation (name, v, _) ->
       let vs = List.map (value env) v in
       handle env cont hs (name,vs)
    (* Session stuff *)
    | `Select (name, v) ->
      let chan = value env v in
      Debug.print ("selecting: " ^ name ^ " from: " ^ Value.string_of_value chan);
      let (outp, _) = Session.unbox_chan chan in
      Session.send (Value.box_string name) outp;
      begin
        match Session.unblock outp with
          Some pid -> Proc.awaken pid
        | None     -> ()
      end;
      apply_cont cont hs env chan
    | `Choice (v, cases) ->
      begin
        let chan = value env v in
        Debug.print("choosing from: " ^ Value.string_of_value chan);
        let (_, in') = Session.unbox_chan' chan in
        let inp = in' in
          match Session.receive inp with
          | Some v ->
            Debug.print ("chose: " ^ Value.string_of_value v);
            let label = Value.unbox_string v in
              begin
                match StringMap.lookup label cases with
                | Some ((var,_), body) ->
                  computation (Value.bind var (chan, `Local) env) cont hs body
                | None -> eval_error "Choice pattern matching failed"
              end
          | None ->
            let choice_frame =
              Value.expr_to_contframe env (`Special (`Choice (v, cases)))
            in
            let cont = Value.append_cont_frame choice_frame cont in
              Session.block inp (Proc.get_current_pid ());
              Proc.block (fun () -> apply_cont cont hs env (`Record []))
      end
  (*****************)
  and handle _env cont hs (opname, vs) = (* TODO: Is _env really supposed to be unused? *)
    let depth = fst in    
    (* handle operations, forwarding appropriately, where
        [cont'] and [hs'] are reversed stacks of
        delimited continuations and handlers
        used for restoring the stacks when [k] is invoked  *)
    let rec handle' (cont', hs') =
      function
      | delim :: cont, (henv, h, spec) :: hs ->
         let cont' = delim :: cont' in
         let hs' = (henv, h, spec) :: hs' in
         begin
           match StringMap.lookup opname h with	    
	   | Some (kb, (var, _), comp) ->
              let k =
                match depth spec with
                | `Deep ->
                   `DeepContinuation (List.rev cont', List.rev hs')
                | `Shallow ->
                   `ShallowContinuation (delim, List.rev (List.tl cont'), List.rev (List.tl hs'))
	      in
              let henv =
                match kb with
                | `Effect kb -> Value.bind (Var.var_of_binder kb) (k, `Local) henv
                | _ -> henv
              in
	      computation (Value.bind var (Value.box vs, `Local) henv) cont hs comp
           | None ->
              Debug.print ("Forwarding: " ^ opname);
              handle' (cont', hs') (cont, hs)              
         end
      | _, [] -> eval_error "Unhandled operation: %s" opname
      | _, _  -> assert false (* Avoids a warning from being generated due to incomplete pattern matching *)
    in
    handle' ([], []) (cont, hs)
  and invoke_return_clause cont hs _env (henv, h, _) v =
    match StringMap.lookup "Return" h with
    | Some (_, (var, _), comp) -> computation (Value.bind var (v, `Local) henv) cont hs comp
    | None -> eval_error "Pattern matching failed on Return"      

  let eval : Value.env -> program -> Proc.thread_result Lwt.t =
    fun env -> computation env Value.toplevel_cont Value.toplevel_hs

  let run_program_with_cont : Value.continuation -> Value.env -> Ir.program ->
    (Value.env * Value.t) =
    fun cont env program ->
      try (
        Proc.run (fun () -> computation env cont Value.toplevel_hs program)
      ) with
        | NotFound s -> failwith ("Internal error: NotFound " ^ s ^
                                     " while interpreting.")

  let run_program : Value.env -> Ir.program -> (Value.env * Value.t) =
    fun env program ->
      try (
        Proc.run (fun () -> eval env program)
      ) with
        | NotFound s -> failwith ("Internal error: NotFound " ^ s ^
                                     " while interpreting.")
        | Not_found  -> failwith ("Internal error: Not_found while interpreting.")

  let run_defs : Value.env -> Ir.binding list -> Value.env =
    fun env bs ->
      let (env, _value) = run_program env (bs, `Return(`Extend(StringMap.empty, None))) in env

           
  let apply_with_cont cont env (f, vs) =
    try snd (Proc.run (fun () -> apply cont Value.toplevel_hs env (f, vs))) with
    |  NotFound s -> failwith ("Internal error: NotFound " ^ s ^
                                 " while interpreting.")


  let apply_toplevel env (f, vs) = apply_with_cont [] env (f, vs)

  let eval_toplevel env program =
    try snd (Proc.run (fun () -> eval env program)) with
    | NotFound s -> failwith ("Internal error: NotFound " ^ s ^
                                " while interpreting.")

end<|MERGE_RESOLUTION|>--- conflicted
+++ resolved
@@ -375,10 +375,9 @@
        end
     (*****************)
     | `PrimitiveFunction (n,None), args ->
-<<<<<<< HEAD
-       apply_cont cont hs env (Lib.apply_pfun n args)
+       apply_cont cont hs env (Lib.apply_pfun n args (Value.request_data env))
     | `PrimitiveFunction (_, Some code), args ->
-       apply_cont cont hs env (Lib.apply_pfun_by_code code args)
+       apply_cont cont hs env (Lib.apply_pfun_by_code code args (Value.request_data env))
     | `ClientFunction name, args -> client_call name cont hs args
     (*| `Continuation c,      [p] -> apply_cont c env p
       | `Continuation _,       _  ->*)
@@ -407,25 +406,6 @@
       computation env conts hs comp
     | _   -> failwith ("evalir.ml: apply_cont: Edge case: Ooops, what happened?")
   and computation env cont hs (bindings, tailcomp) : Proc.thread_result Lwt.t =
-=======
-       apply_cont cont env (Lib.apply_pfun n args (Value.request_data env))
-    | `PrimitiveFunction (_, Some code), args ->
-       apply_cont cont env (Lib.apply_pfun_by_code code args (Value.request_data env))
-    | `ClientFunction name, args -> client_call name cont args
-    | `Continuation c,      [p] -> apply_cont c env p
-    | `Continuation _,       _  ->
-        eval_error "Continuation applied to multiple (or zero) arguments"
-    | _                        -> eval_error "Application of non-function"
-  and apply_cont cont env v =
-    Proc.yield (fun () -> apply_cont' cont env v)
-  and apply_cont' cont env v : Proc.thread_result Lwt.t =
-    match cont with
-    | [] -> Proc.finish (env, v)
-    | (scope, var, locals, comp) :: cont ->
-       let env = Value.bind var (v, scope) (Value.shadow env ~by:locals) in
-       computation env cont comp
-  and computation env cont (bindings, tailcomp) : Proc.thread_result Lwt.t =
->>>>>>> b2d949c5
     match bindings with
       | [] -> tail_computation env cont hs tailcomp
       | b::bs -> match b with
