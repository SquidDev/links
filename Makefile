--- conflicted
+++ resolved
@@ -51,12 +51,8 @@
 TRASH=*.tmp *.output *.cache
 
 # Other people's code.
-<<<<<<< HEAD
-OPC = cgi.ml netencoding.ml netencoding.mli unionfind.ml unionfind.mli getopt.ml getopt.mli PP.ml
-=======
 OPC = cgi.ml netencoding.ml netencoding.mli unionfind.ml unionfind.mli \
       getopt.ml getopt.mli PP.ml
->>>>>>> d74ef77b
 
 SOURCES = $(OPC)                		\
           notfound.ml				\
@@ -72,16 +68,6 @@
           sourceCode.ml                         \
           regex.ml                              \
           sugartypes.ml                         \
-<<<<<<< HEAD
-          sugar.mli sugar.ml    		\
-          result.mli result.ml         		\
-          errors.mli errors.ml                  \
-          sql_transform.mli sql_transform.ml	\
-          parser.mly            		\
-          $(DB_CODE)            		\
-          database.mli database.ml 		\
-          lexer.mll             		\
-=======
           parser.mly            		\
           lexer.mli lexer.mll         		\
 	  typeUtils.mli typeUtils.ml            \
@@ -93,7 +79,6 @@
           ir.mli ir.ml                          \
           value.mli value.ml                    \
           errors.mli errors.ml                  \
->>>>>>> d74ef77b
           parse.mli parse.ml    		\
           sugarTraversals.mli  sugarTraversals.ml	\
           desugarDatatypes.mli desugarDatatypes.ml      \
