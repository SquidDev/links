--- conflicted
+++ resolved
@@ -191,18 +191,6 @@
 
     "load",
     ((fun (envs) args ->
-<<<<<<< HEAD
-      match args with
-      | [filename] ->
-         let parse_and_desugar (nenv, tyenv) filename =
-           let (nenv, tyenv), (globals, (locals, main), t) =
-             Errors.display_fatal (Loader.load_file (nenv, tyenv)) filename
-           in
-           ((globals @ locals, main), t), (nenv, tyenv) in
-         let envs, _ = evaluate parse_and_desugar envs filename in
-         envs
-      | _ -> prerr_endline "syntax: @load \"filename\""; envs),
-=======
         match args with
           | [filename] ->
               let parse_and_desugar (nenv, tyenv) filename =
@@ -213,7 +201,6 @@
               let envs, _ = evaluate parse_and_desugar envs filename in
                 envs
           | _ -> prerr_endline "syntax: @load \"filename\""; envs),
->>>>>>> 85c61335
      "load in a Links source file, extending the current environment");
 
     "withtype",
