open Utility
open Sugartypes

module TyEnv = Env.String

class desugar_cp env =
object (o : 'self_type)
  inherit (TransformSugar.transform env) as super

  method phrasenode = function
    | `CP p ->
       let rec desugar_cp = fun o (p, pos) ->
         let add_pos x = (x, pos) in
         match p with
         | `Unquote (bs, e) ->
            let envs = o#backup_envs in
            let (o, bs) = TransformSugar.listu o (fun o -> o#binding) bs in
            let (o, e, t) = o#phrase e in
            let o = o#restore_envs envs in
            o, `Block (bs, e), t
         | `Grab ((c, _), None, p) ->
            let (o, e, t) = desugar_cp o p in
            o, `Block
                  ([add_pos (`Val ([], add_pos `Any,
                                   add_pos (`FnAppl (add_pos (`Var "wait"),
                                                     [add_pos (`Var c)])),
                                   `Unknown, None))],
                   add_pos e), t
         | `Grab ((c, Some (`Input (_a, s), grab_tyargs) as cbind), Some (x, Some u, _), p) -> (* FYI: a = u *)
            let envs = o#backup_envs in
            let venv = TyEnv.bind (TyEnv.bind (o#get_var_env ())
                                              (x, u))
                                  (c, s) in
            let o = {< var_env = venv >} in
            let (o, e, t) = desugar_cp o p in
            let o = o#restore_envs envs in
            o, `Block
                  ([add_pos (`Val ([], add_pos (`Record ([("1", add_pos (`Variable (x, Some u, pos)));
                                                          ("2", add_pos (`Variable (c, Some s, pos)))], None)),
                                   add_pos (`FnAppl (add_pos (Sugartypes.tappl (`Var "grab", grab_tyargs)),
                                                     [add_pos (`Var c)])),
                                   `Unknown, None))],
                  add_pos e), t
         | `Give ((c, _), None, p) as p' ->
            let (o, e, t) = desugar_cp o p in
            o, `Block
                  ([add_pos (`Val ([], add_pos `Any,
                                   add_pos (`FnAppl (add_pos (`Var "close"),
                                                     [add_pos (`Var c)])),
                                   `Unknown, None))],
                   add_pos e), t
         | `Give ((c, Some (`Output (_t, s), give_tyargs) as cbind), Some e, p) ->
            let envs = o#backup_envs in
            let o = {< var_env = TyEnv.bind (o#get_var_env ()) (c, s) >} in
            let (o, e, _typ) = o#phrase e in
            let (o, p, t) = desugar_cp o p in
            let o = o#restore_envs envs in
            o, `Block
                  ([add_pos (`Val ([], add_pos (`Variable (c, Some s, pos)),
                                   add_pos (`FnAppl (add_pos (Sugartypes.tappl (`Var "give", give_tyargs)),
                                                     [e; add_pos (`Var c)])),
                                   `Unknown, None))],
                   add_pos p), t
         | `Select ((c, Some s, _ as cbind), label, p) ->
            let envs = o#backup_envs in
            let o = {< var_env = TyEnv.bind (o#get_var_env ()) (c, TypeUtils.select_type label s) >} in
            let (o, p, t) = desugar_cp o p in
            let o = o#restore_envs envs in
            o, `Block
                 ([add_pos (`Val ([], add_pos (`Variable (c, Some (TypeUtils.select_type label s), pos)),
                                  add_pos (`Select (label, (add_pos (`Var c)))),
                                  `Unknown, None))],
                  add_pos p), t
         | `Offer ((c, Some s, _ as cbind), cases) ->
            let desugar_branch (label, p) (o, cases) =
              let envs = o#backup_envs in
              let o = {< var_env = TyEnv.bind (o#get_var_env ()) (c, TypeUtils.choice_at label s) >} in
              let (o, p, t) = desugar_cp o p in
              let pat : pattern = add_pos (`Variant (label, Some (add_pos (`Variable (c, Some (TypeUtils.choice_at label s), pos))))) in
              o#restore_envs envs, ((pat, add_pos p), t) :: cases in
            let (o, cases) = List.fold_right desugar_branch cases (o, []) in
            let (cases, t :: ts) = List.split cases in
            o, `Offer (add_pos (`Var c),
                       cases,
                       Some t), t
<<<<<<< HEAD
=======
         | `Fuse ((c, Some ct, _), (d, Some dt, _)) ->
            o, `FnAppl (add_pos (Sugartypes.tappl (`Var "fuse", [`Type ct; `Row o#lookup_effects])),
                        [add_pos (`Var c); add_pos (`Var d)]), Types.unit_type
>>>>>>> 6c96fda1
         | `Comp ((c, Some s, _ as cbind), left, right) ->
            let envs = o#backup_envs in
            let (o, left, _typ) = desugar_cp {< var_env = TyEnv.bind (o#get_var_env ()) (c, s) >} left in
            let (o, right, t) = desugar_cp {< var_env = TyEnv.bind (o#get_var_env ()) (c, Types.dual_type s) >} right in
            let o = o#restore_envs envs in
            let left_block = add_pos (`Spawn (add_pos (`Block ([add_pos (`Val ([], add_pos (`Variable (c, Some s, pos)),
                                                                               add_pos (`FnAppl (add_pos (`Var "accept"), [add_pos (`Var c)])),
                                                                               `Unknown, None))],
                                                               add_pos left)),
                                              Some (Types.make_singleton_closed_row ("wild", `Present Types.unit_type)))) in
            let o = o#restore_envs envs in
            o, `Block
                  ([add_pos (`Val ([], add_pos (`Variable (c, Some (`Application (Types.access_point, [`Type s])), pos)),
                                   add_pos (`FnAppl (add_pos (`Var "new"), [])),
                                   `Unknown, None));
                    add_pos (`Val ([], add_pos (`Any), left_block, `Unknown, None));
                    add_pos (`Val ([], add_pos (`Variable (c, Some (Types.dual_type s), pos)),
                                   add_pos (`FnAppl (add_pos (`Var "request"), [add_pos (`Var c)])),
                                   `Unknown, None))],
                   add_pos right), t
         | _ -> assert false in
       desugar_cp o p
    | e -> super#phrasenode e
end

let desugar_cp env = ((new desugar_cp env) : desugar_cp :> TransformSugar.transform)<|MERGE_RESOLUTION|>--- conflicted
+++ resolved
@@ -83,12 +83,9 @@
             o, `Offer (add_pos (`Var c),
                        cases,
                        Some t), t
-<<<<<<< HEAD
-=======
          | `Fuse ((c, Some ct, _), (d, Some dt, _)) ->
             o, `FnAppl (add_pos (Sugartypes.tappl (`Var "fuse", [`Type ct; `Row o#lookup_effects])),
                         [add_pos (`Var c); add_pos (`Var d)]), Types.unit_type
->>>>>>> 6c96fda1
          | `Comp ((c, Some s, _ as cbind), left, right) ->
             let envs = o#backup_envs in
             let (o, left, _typ) = desugar_cp {< var_env = TyEnv.bind (o#get_var_env ()) (c, s) >} left in
