--- conflicted
+++ resolved
@@ -292,11 +292,7 @@
    PURE);
 
   "exit",
-<<<<<<< HEAD
-  (`Continuation (Value.toplevel_cont, Value.toplevel_hs),
-=======
-  (`Continuation Value.Continuation.empty,
->>>>>>> 85c61335
+  (`Continuation Value.Continuation.toplevel,
   (* Return type must be free so that it unifies with things that
      might be used alternatively. E.g.:
      if (test) exit(1) else 42 *)
@@ -947,11 +943,7 @@
   "sleep",
   (p1 (fun _ ->
          (* FIXME: This isn't right : it freezes all threads *)
-<<<<<<< HEAD
-         (*Unix.usleep (int_of_num (unbox_int duration));
-=======
          (*Unix.sleep (int_of_num (Value.unbox_int duration));
->>>>>>> 85c61335
          `Record []*)
       failwith "The sleep function is not implemented on the server yet"
       ),
