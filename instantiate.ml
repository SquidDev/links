open Notfound

open Utility
open Types

let show_recursion = Settings.add_bool("show_recursion", false, `User)
let show_instantiation = Settings.add_bool("show_instantiation", false, `User)

let quantified_instantiation = Settings.add_bool("quantified_instantiation", true, `User)

(*
  instantiation environment:
    for stopping cycles during instantiation
*)
type inst_type_env = meta_type_var IntMap.t
type inst_row_env = meta_row_var IntMap.t
type inst_env = inst_type_env * inst_row_env

exception ArityMismatch

(* TODO: rationalise instantiation
     - do we need all of instantiate_datatype, instantiate_typ, etc?
     - what should they be named?
     - is instantiation for first-class polymorphism correct?
*)

let instantiate_datatype : (datatype IntMap.t * row IntMap.t * field_spec IntMap.t) -> datatype -> datatype =
  fun (tenv, renv, penv) ->
    let rec inst : inst_env -> datatype -> datatype = fun rec_env datatype ->
      let rec_type_env, rec_row_env = rec_env in
        match datatype with
          | `Not_typed -> failwith "Internal error: `Not_typed' passed to `instantiate'"
          | `Primitive _  -> datatype
          | `MetaTypeVar point ->
              let t = Unionfind.find point in
                begin
                  match t with
                    | `Var (var, _, _) ->
                        if IntMap.mem var tenv then
                          IntMap.find var tenv
                        else
                          datatype
                    | `Recursive (var, t) ->
                        Debug.if_set (show_recursion) (fun () -> "rec (instantiate)1: " ^(string_of_int var));

                        if IntMap.mem var rec_type_env then
                          (`MetaTypeVar (IntMap.find var rec_type_env))
                        else
                          begin
                            let var' = Types.fresh_raw_variable () in
                            let point' = Unionfind.fresh (`Var (var', (`Any, `Any), `Flexible)) in
                            let t' = inst (IntMap.add var point' rec_type_env, rec_row_env) t in
                            let _ = Unionfind.change point' (`Recursive (var', t')) in
                              `MetaTypeVar point'
                          end
                    | `Body t -> inst rec_env t
                end
          | `Function (f, m, t) -> `Function (inst rec_env f, inst_row rec_env m, inst rec_env t)
          | `Lolli (f, m, t) -> `Lolli (inst rec_env f, inst_row rec_env m, inst rec_env t)
          | `Record row -> `Record (inst_row rec_env row)
          | `Variant row -> `Variant (inst_row rec_env row)
          | `Table (f, d, r) -> `Table (inst rec_env f, inst rec_env d, inst rec_env r)
          | `ForAll (qs, t) ->
              `ForAll (qs, inst rec_env t)
          | `Alias ((name, ts), d) ->
              `Alias ((name, List.map (inst_type_arg rec_env) ts), inst rec_env d)
          | `Application (n, elem_type) ->
              `Application (n, List.map (inst_type_arg rec_env) elem_type)
          | `Input (t, s) -> `Input (inst rec_env t, inst rec_env s)
          | `Output (t, s) -> `Output (inst rec_env t, inst rec_env s)
          | `Select fields -> `Select (inst_row rec_env fields)
          | `Choice fields -> `Choice (inst_row rec_env fields)
          | `Dual s -> Types.dual_type (inst rec_env s)
          | `End -> `End

    and inst_presence : inst_env -> field_spec -> field_spec = fun rec_env ->
      function
        | `Present t -> `Present (inst rec_env t)
        | `Absent -> `Absent
        | `Var point ->
            begin
              match Unionfind.find point with
                | `Var (var, _, _) ->
                    if IntMap.mem var penv then
                      IntMap.find var penv
                    else
                      `Var point
                | `Body f ->
                    inst_presence rec_env f
            end
    and inst_row : inst_env -> row -> row = fun rec_env row ->
      (* BUG?

         If we change this to unwrap_row then it sometimes leads to
         divergence during type inference. Is this the correct
         behaviour? Why does this happen? *)
      let field_env, row_var, dual = flatten_row row in

      let is_closed =
        match Unionfind.find row_var with
          | `Closed -> true
          | _ -> false in

      let field_env' = StringMap.fold
        (fun label f field_env' ->
           let rec add =
             function
               | `Present t -> StringMap.add label (`Present (inst rec_env t)) field_env'
               | `Absent ->
                   if is_closed then field_env'
                   else StringMap.add label `Absent field_env'
               | `Var point ->
                   match Unionfind.find point with
                     | `Var (var, _, _) ->
                         let f =
                           if IntMap.mem var penv then
                             IntMap.find var penv
                           else
                             `Var point
                         in
                           StringMap.add label f field_env'
                     | `Body f ->
                         add f
           in
             add f)
        field_env
        StringMap.empty in
      let field_env'', row_var', dual' = inst_row_var rec_env row_var dual in
        StringMap.fold StringMap.add field_env' field_env'', row_var', dual'
          (* precondition: row_var has been flattened *)
    and inst_row_var : inst_env -> row_var -> bool -> row = fun (rec_type_env, rec_row_env) row_var dual ->
      let dual_if = if dual then dual_row else fun x -> x in
      match row_var with
        | point ->
            begin
              match Unionfind.find point with
                | `Closed -> (StringMap.empty, row_var, dual)
                | `Var (var, _, _) ->
                    if IntMap.mem var renv then
                      dual_if (IntMap.find var renv)
                    else
                      (StringMap.empty, row_var, dual)
                | `Recursive (var, rec_row) ->
                    if IntMap.mem var rec_row_env then
                      (StringMap.empty, IntMap.find var rec_row_env, dual)
                    else
                      begin
                        let var' = Types.fresh_raw_variable () in
                        let point' = Unionfind.fresh (`Var (var', (`Any, `Any), `Flexible)) in
                        let rec_row' = inst_row (rec_type_env, IntMap.add var point' rec_row_env) rec_row in
                        let _ = Unionfind.change point' (`Recursive (var', rec_row')) in
                          (StringMap.empty, point', dual)
                      end
                | `Body row -> dual_if (inst_row (rec_type_env, rec_row_env) row)
            end
    and inst_type_arg : inst_env -> type_arg -> type_arg = fun rec_env ->
      function
        | `Type t -> `Type (inst rec_env t)
        | `Row r -> `Row (inst_row rec_env r)
        | `Presence f -> `Presence (inst_presence rec_env f)
    in
      inst (IntMap.empty, IntMap.empty)

(** instantiate_typ t

    remove any quantifiers and rename bound type vars accordingly
*)
let instantiate_typ : bool -> datatype -> (type_arg list * datatype) = fun rigid t ->
  match concrete_type t with
    | `ForAll (quantifiers, t) as dtype ->
        let () =
          Debug.if_set (show_instantiation)
            (fun () -> "Instantiating datatype: " ^ string_of_datatype dtype) in

        let wrap var subkind =
          if rigid then `Var (var, subkind, `Rigid)
          else `Var (var, subkind, `Flexible) in

        let typ (var, subkind) (tenv, renv, penv, tys, qs) =
          let var' = fresh_raw_variable () in
          let point = Unionfind.fresh (wrap var' subkind) in
          let t = `MetaTypeVar point in
            IntMap.add var t tenv, renv, penv, `Type t :: tys, (var', subkind, `Type point) :: qs in

        let row (var, subkind) (tenv, renv, penv, tys, qs ) =
          let var' = fresh_raw_variable () in
          let r = Unionfind.fresh (wrap var' subkind) in
            tenv, IntMap.add var (StringMap.empty, r, false) renv, penv, `Row (StringMap.empty, r ,false) :: tys, (var', subkind, `Row r) :: qs in

        let presence (var, subkind) (tenv, renv, penv, tys, qs) =
          let var' = fresh_raw_variable () in
          let point = Unionfind.fresh (wrap var' subkind) in
          let t = `Var point in
            tenv, renv, IntMap.add var t penv, `Presence t :: tys, (var, subkind, `Presence point) :: qs in

        let tenv, renv, penv, tys, qs =
          List.fold_left
            (fun env ->
               function
                 | (var, subkind, `Type _)     -> typ (var, subkind) env
                 | (var, subkind, `Row _)      -> row (var, subkind) env
                 | (var, subkind, `Presence _) -> presence (var, subkind) env)
            (IntMap.empty, IntMap.empty, IntMap.empty, [], []) (unbox_quantifiers quantifiers) in

        let tys = List.rev tys in
        let qs = List.rev qs in
        let body = instantiate_datatype (tenv, renv, penv) t in
          Debug.if_set (show_instantiation) (fun () -> "...instantiated datatype with "^mapstrcat ", " Types.string_of_type_arg tys);
            (* EXPERIMENTAL *)

            (* HACK: currently we appear to need to strip the quantifiers
               in the one case where this function is called with
               rigid set to true
            *)
(*             if rigid then *)
(*               tys, body *)
(*             else *)
          if Settings.get_value quantified_instantiation && not(rigid) then
              tys, `ForAll (box_quantifiers qs, body)
          else
            tys, body
    | t -> [], t

(** instantiate_rigid t

    as instantiate_typ, but instantiates the bound type variables with fresh
    rigid type variables
*)
let instantiate_rigid : datatype -> (type_arg list * datatype) = instantiate_typ true

let instantiate_typ = instantiate_typ false

(*  fun t -> *)
(*   match concrete_type t with *)
(*     | `ForAll (quantifiers, t) as dtype -> *)
(*         let () = *)
(*           Debug.if_set (show_instantiation) *)
(*             (fun () -> "Instantiating datatype (rigidly): " ^ string_of_datatype dtype) in *)

(*         let typ (var, subkind) (tenv, renv, penv, tys) = *)
(*           let t = fresh_rigid_type_variable subkind in *)
(*             IntMap.add var t tenv, renv, penv, `Type t :: tys in *)

(*         let row (var, subkind) (tenv, renv, penv, tys) = *)
(*           let r = fresh_rigid_row_variable subkind in *)
(*             tenv, IntMap.add var (StringMap.empty, r) renv, penv, `Row (StringMap.empty, r) :: tys in *)

(*         let presence var (tenv, renv, penv, tys) = *)
(*           let t = fresh_rigid_presence_variable () in *)
(*             tenv, renv, IntMap.add var t penv, `Presence t :: tys in *)

(*         let tenv, renv, penv, tys = List.fold_left *)
(*           (fun env -> function *)
(*              | `TypeVar ((var, subkind), _) -> typ (var, subkind) env *)
(*              | `RowVar ((var, subkind), _) -> row (var, subkind) env *)
(*              | `PresenceVar (var, _) -> presence var env *)
(*           ) (IntMap.empty, IntMap.empty, IntMap.empty, []) quantifiers in *)

(*         let tys = List.rev tys in *)
(*           tys, instantiate_datatype (tenv, renv, penv) t *)
(*     | t -> [], t *)


(** instantiate env var
    Get the type of `var' from the environment, and rename bound typevars.

    This returns the type arguments var is instantiated with
    and the instantiated type.
 *)
let instantiate : environment -> string -> type_arg list * datatype =
  fun env var ->
    let t =
      try
        Env.String.lookup env var
      with NotFound _ ->
        raise (Errors.UndefinedVariable ("Variable '"^ var ^ "' does not refer to a declaration"))
    in
(*       Debug.print ("t1: " ^ Types.string_of_datatype t); *)
      let t = instantiate_typ t in
(*       Debug.print ("t2: " ^ Types.string_of_datatype (snd t)); *)
        t

let rigid : environment -> string -> type_arg list * datatype =
  fun env var ->
    let t =
      try
        Env.String.lookup env var
      with NotFound _ ->
        raise (Errors.UndefinedVariable ("Variable '"^ var ^ "' does not refer to a declaration"))
(*        failwith ("Variable '"^ var ^ "' does not refer to a declaration") *)
    in
      instantiate_rigid t

let var = instantiate
let typ = instantiate_typ
let typ_rigid = instantiate_rigid
let datatype = instantiate_datatype

module SEnv = Env.String

let apply_type : Types.datatype -> Types.type_arg list -> Types.datatype =
<<<<<<< HEAD
  fun t tyargs ->
  (*let () = print_endline ("t: " ^ Types.string_of_datatype t) in*)
  (*let () = Debug.print ("t: " ^ Types.string_of_datatype t) in*)
=======
  fun pt tyargs ->
    (* Debug.print ("t: " ^ Types.string_of_datatype t); *)
>>>>>>> 2440904b
    let t, vars =
      match concrete_type pt with
        | `ForAll (vars, t) -> t, Types.unbox_quantifiers vars
        | t -> t, [] in
    let tenv, renv, penv =
      if (List.length vars <> List.length tyargs) then raise ArityMismatch;
      List.fold_right2
        (fun var tyarg (tenv, renv, penv) ->
           match (var, tyarg) with
             | (var, _subkind, `Type _), `Type t ->
                 (IntMap.add var t tenv, renv, penv)
             | (var, _subkind, `Row _), `Row row ->
                 (tenv, IntMap.add var row renv, penv)
             | (var, _, `Presence _), `Presence f ->
                 (tenv, renv, IntMap.add var f penv)
             | _ ->
               failwith("Kind mismatch in type application: " ^
                        Types.string_of_datatype pt ^ " applied to type arguments: " ^
                        mapstrcat ", " Types.string_of_type_arg tyargs))
        vars tyargs (IntMap.empty, IntMap.empty, IntMap.empty)
    in
      instantiate_datatype (tenv, renv, penv) t

(*
  ensure that t has fresh quantifiers
*)
let freshen_quantifiers t =
  match concrete_type t with
    | `ForAll (qs, body) ->
        begin
          match Types.unbox_quantifiers qs with
            | [] -> body
            | qs ->
                let qs, tyargs =
                  List.split
                    (List.map
                       (function
                          | (_, subkind, `Type _) ->
                              let q, t = Types.fresh_type_quantifier subkind in
                                q, `Type t
                          | (_, subkind, `Row _) ->
                              let q, r = Types.fresh_row_quantifier subkind in
                                q, `Row r
                          | (_, subkind, `Presence _) ->
                              let q, f = Types.fresh_presence_quantifier subkind in
                                q, `Presence f)
                       qs)
                in
                  `ForAll (Types.box_quantifiers qs, apply_type t tyargs)
        end
    | t -> t

(*
  replace the quantifiers in t with qs'
*)
let replace_quantifiers t qs' =
  match concrete_type t with
    | `ForAll (qs, _) ->
        let tyargs =
          List.map2
            (fun q q' ->
              assert (primary_kind_of_quantifier q = primary_kind_of_quantifier q');
              type_arg_of_quantifier q')
            (Types.unbox_quantifiers qs)
            qs'
        in
          `ForAll (Types.box_quantifiers qs', apply_type t tyargs)
    | t -> t

let alias name tyargs env =
  (* This is just type application.

     (\Lambda x1 ... xn . t) (t1 ... tn) ~> t[ti/xi]
  *)
  match (SEnv.find env name : Types.tycon_spec option) with
    | None ->
        failwith (Printf.sprintf "Unrecognised type constructor: %s" name)
    | Some (`Abstract _) ->
        failwith (Printf.sprintf "The type constructor: %s is abstract, not an alias" name)
    | Some (`Alias (vars, _)) when List.length vars <> List.length tyargs ->
        failwith (Printf.sprintf
                    "Type alias %s applied with incorrect arity (%d instead of %d)"
                    name (List.length tyargs) (List.length vars))
    | Some (`Alias (vars, body)) ->
        let tenv, renv, penv =
          List.fold_right2
            (fun q arg (tenv, renv, penv) ->
              assert (primary_kind_of_quantifier q = primary_kind_of_type_arg arg);
              let x = var_of_quantifier q in
                match arg with
                | `Type t ->
                  IntMap.add x t tenv, renv, penv
                | `Row row ->
                  tenv, IntMap.add x row renv, penv
                | `Presence f  ->
                  tenv, renv, IntMap.add x f penv)
            vars
            tyargs
            (IntMap.empty, IntMap.empty, IntMap.empty) in

        (* TODO: the following commented out code appears to be
           rubbish. There should never be any free flexible variables in
           a type alias. Delete it? *)

        (* freshen any free flexible type variables in the type alias *)
        (* let bound_vars = *)
        (*   List.fold_right (Types.var_of_quantifier ->- TypeVarSet.add) vars TypeVarSet.empty in *)
        (* let ftvs = Types.flexible_type_vars bound_vars body in *)

        (* let qs = IntMap.fold (fun _ q qs -> q::qs) ftvs [] in *)
        (* let body = *)
        (*   match freshen_quantifiers (`ForAll (Types.box_quantifiers qs, body)) with *)
        (*     | `ForAll (_, body) -> body *)
        (*     | t -> t *)

        (* instantiate the type variables bound by the alias
           definition with the type arguments *and* instantiate any
           top-level quantifiers *)
        let (_, body) = typ (instantiate_datatype (tenv, renv, penv) body) in
          `Alias ((name, tyargs), body)<|MERGE_RESOLUTION|>--- conflicted
+++ resolved
@@ -299,14 +299,8 @@
 module SEnv = Env.String
 
 let apply_type : Types.datatype -> Types.type_arg list -> Types.datatype =
-<<<<<<< HEAD
-  fun t tyargs ->
-  (*let () = print_endline ("t: " ^ Types.string_of_datatype t) in*)
-  (*let () = Debug.print ("t: " ^ Types.string_of_datatype t) in*)
-=======
   fun pt tyargs ->
-    (* Debug.print ("t: " ^ Types.string_of_datatype t); *)
->>>>>>> 2440904b
+  (* Debug.print ("t: " ^ Types.string_of_datatype t); *)
     let t, vars =
       match concrete_type pt with
         | `ForAll (vars, t) -> t, Types.unbox_quantifiers vars
