--- conflicted
+++ resolved
@@ -110,7 +110,7 @@
   | `ForAll (_, t) -> split_variant_type name t
   | `Session (`Choice row) ->
       let t, row = split_row name row in
-        `Session (`Choice (make_singleton_closed_row (name, (`Present, t)))), `Session (`Choice row)
+        `Session (`Choice (make_singleton_closed_row (name, `Present t))), `Session (`Choice row)
   | t ->
       error ("Attempt to split non-session type "^string_of_datatype t)
 
@@ -130,32 +130,8 @@
   match concrete_type t with
   | `ForAll (_, t) -> erase_type names t
   | `Record row ->
-<<<<<<< HEAD
-      let closed = is_closed_row row in
-      let (field_env, row_var, dual) = fst (unwrap_row row) in
-      let qs, field_env =
-        StringSet.fold
-          (fun name (qs, field_env) ->
-             match StringMap.lookup name field_env with
-               | Some (`Present, t) ->
-                   let q, t = fresh_type_quantifier (`Any, `Any) in
-                     if closed then
-                       q::qs, StringMap.remove name field_env
-                     else
-                       q::qs, StringMap.add name (`Absent, t) field_env
-               | Some (`Absent, _) ->
-                   error ("Attempt to remove absent field "^name^" from row "^string_of_row row)
-               | Some (`Var _, _) ->
-                   error ("Attempt to remove var field "^name^" from row "^string_of_row row)
-               | None ->
-                   error ("Attempt to remove absent field "^name^" from row "^string_of_row row))
-          names
-          ([], field_env) in
-        let qs = List.rev qs in
-          Types.for_all (qs, `Record (field_env, row_var, dual))
-=======
     let closed = is_closed_row row in
-      let (field_env, row_var) = fst (unwrap_row row) in
+      let (field_env, row_var, duality) = fst (unwrap_row row) in
       let field_env =
         StringSet.fold
           (fun name field_env ->
@@ -174,8 +150,7 @@
           names
           field_env
       in
-        `Record (field_env, row_var)
->>>>>>> 8b62ab56
+        `Record (field_env, row_var, duality)
   | t -> error ("Attempt to erase field from non-record type "^string_of_datatype t)
 
 let rec return_type t = match concrete_type t with
@@ -227,11 +202,7 @@
       error ("Attempt to take needed type of non-table: " ^ string_of_datatype t)
 
 let inject_type name t =
-<<<<<<< HEAD
-  `Variant (make_singleton_open_row (name, (`Present, t)) (`Any, `Any))
-=======
-  `Variant (make_singleton_open_row (name, `Present t) `Any)
->>>>>>> 8b62ab56
+  `Variant (make_singleton_open_row (name, `Present t) (`Any, `Any))
 
 let abs_type _ = assert false
 let app_type _ _ = assert false
