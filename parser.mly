%{

open Utility
open List
open Sugartypes

(* Generation of fresh type variables *)

let type_variable_counter = ref 0

let fresh_type_variable : subkind option -> datatype =
  function subkind ->
    incr type_variable_counter; `TypeVar ("_" ^ string_of_int (!type_variable_counter), subkind, `Flexible)

let fresh_rigid_type_variable : subkind option -> datatype =
  function subkind ->
    incr type_variable_counter; `TypeVar ("_" ^ string_of_int (!type_variable_counter), subkind, `Rigid)

let fresh_row_variable : subkind option -> row_var =
  function subkind ->
    incr type_variable_counter; `Open ("_" ^ string_of_int (!type_variable_counter), subkind, `Flexible)

let fresh_rigid_row_variable : subkind option -> row_var =
  function subkind ->
    incr type_variable_counter; `Open ("_" ^ string_of_int (!type_variable_counter), subkind, `Rigid)

let fresh_presence_variable : subkind option -> fieldspec =
  function subkind ->
    incr type_variable_counter; `Var ("_" ^ string_of_int (!type_variable_counter), subkind, `Flexible)

let fresh_rigid_presence_variable : subkind option -> fieldspec =
  function subkind ->
    incr type_variable_counter; `Var ("_" ^ string_of_int (!type_variable_counter), subkind, `Rigid)

let ensure_match (start, finish, _) (opening : string) (closing : string) = function
  | result when opening = closing -> result
  | _ -> raise (ConcreteSyntaxError ("Closing tag '" ^ closing ^ "' does not match start tag '" ^ opening ^ "'.",
                                     (start, finish, None)))

let pos () : Sugartypes.position = Parsing.symbol_start_pos (), Parsing.symbol_end_pos (), None

let default_fixity = 9

let annotate (signame, datatype) : _ -> binding =
  let checksig (signame, _) name =
    if signame <> name then
      raise (ConcreteSyntaxError
               ("Signature for `" ^ signame ^ "' should precede definition of `"
                ^ signame ^ "', not `"^ name ^"'.",
                pos ())) in
    function
      | `Fun ((name, bpos), lin, phrase, location, dpos) ->
          let _ = checksig signame name in
            `Fun ((name, None, bpos), lin, ([], phrase), location, Some datatype), dpos
      | `Var (((name, bpos), phrase, location), dpos) ->
          let _ = checksig signame name in
          `Val ([], (`Variable (name, None, bpos), dpos), phrase, location, Some datatype), dpos
      | `Handler ((name,_,_) as m, spec, hnlit, dpos) ->
	 let _ = checksig signame name in
	 `Handler (m, spec, hnlit, Some datatype), dpos

let primary_kind_of_string pos =
  function
  | "Type" -> `Type
  | "Row" -> `Row
  | "Presence" -> `Presence
  | pk -> raise (ConcreteSyntaxError ("Invalid primary kind: " ^ pk, pos))

let linearity_of_string pos =
  function
  | "Any" -> `Any
  | "Unl" -> `Unl
  | lin -> raise (ConcreteSyntaxError ("Invalid kind linearity: " ^ lin, pos))

let restriction_of_string pos =
  function
  | "Any" -> `Any
  | "Base" -> `Base
  | "Session" -> `Session
  | rest -> raise (ConcreteSyntaxError ("Invalid kind restriction: " ^ rest, pos))

let full_kind_of pos prim lin rest =
  let p = primary_kind_of_string pos prim in
  let l = linearity_of_string pos lin in
  let r = restriction_of_string pos rest in
  p, Some (l, r)

let full_subkind_of pos lin rest =
  let l = linearity_of_string pos lin in
  let r = restriction_of_string pos rest in
  Some (l, r)

(* In kind and subkind abbreviations, we aim to provide the most
common case. For everything except session types, the default
linearity is `Unl and the default restriction is `Any. For session
types the default linearity is `Any. *)

(* Currently "Any" means `Any,`Any, but it is probably advisable to
change "Any" to something more evocative of linearity - "Lin"
perhaps. *)

let kind_of pos =
  function
  (* primary kind abbreviation  *)
  | "Type" -> `Type, None
  | "Row" -> `Row, None
  | "Presence" -> `Presence, None
  (* subkind of type abbreviations *)
  | "Any" -> `Type, Some (`Any, `Any)
  | "Base" -> `Type, Some (`Unl, `Base)
  | "Session" -> `Type, Some (`Any, `Session)
  | k -> raise (ConcreteSyntaxError ("Invalid kind: " ^ k, pos))

let subkind_of pos =
  function
  (* subkind abbreviations *)
  | "Any" -> Some (`Any, `Any)
  | "Base" -> Some (`Unl, `Base)
  | "Session" -> Some (`Any, `Session)
  | sk -> raise (ConcreteSyntaxError ("Invalid subkind: " ^ sk, pos))

let attach_kind pos (t, k) = (t, k, `Rigid)

let attach_subkind_helper update pos sk = update sk

let attach_subkind pos (t, subkind) =
  let update sk =
    match t with
    | `TypeVar (x, _, freedom) ->
       `TypeVar (x, sk, freedom)
    | _ -> assert false
  in
    attach_subkind_helper update pos subkind

let attach_session_subkind pos (t, subkind) =
  let update sk =
    match t with
    | `TypeVar (x, _, freedom) ->
       `TypeVar (x, sk, freedom)
    | _ -> assert false
  in
    attach_subkind_helper update pos subkind

let attach_row_subkind pos (r, subkind) =
  let update sk =
    match r with
    | `Open (x, _, freedom) ->
       `Open (x, sk, freedom)
    | _ -> assert false
  in
    attach_subkind_helper update pos subkind

let row_with field (fields, row_var) = field::fields, row_var

(* this preserves 1-tuples *)
let make_tuple pos =
  function
    | [e] -> `RecordLit ([("1", e)], None), pos
    | es -> `TupleLit es, pos

let labels = List.map fst

let parseRegexFlags f =
  let rec asList f i l =
    if (i == String.length f) then
      List.rev l
    else
      asList f (i+1) ((String.get f i)::l) in
    List.map (function 'l' -> `RegexList | 'n' -> `RegexNative | 'g' -> `RegexGlobal) (asList f 0 [])

let datatype d = d, None

%}

%token END
%token EQ IN
%token FUN LINFUN RARROW LOLLI FATRARROW MINUSLBRACE VAR OP
%token SQUIGRARROW SQUIGLOLLI TILDE
%token IF ELSE
%token MINUS MINUSDOT
<<<<<<< HEAD
%token SWITCH RECEIVE CASE SPAWN SPAWNANGEL SPAWNCLIENT SPAWNDEMON SPAWNWAIT HANDLE SHALLOWHANDLE OPEN HANDLER SHALLOWHANDLER
=======
%token SWITCH RECEIVE CASE SPAWN SPAWNANGEL SPAWNDEMON SPAWNWAIT OPEN
%token HANDLE SHALLOWHANDLE HANDLER SHALLOWHANDLER LINEARHANDLE LINEARHANDLER
>>>>>>> bfbd7279
%token OFFER SELECT
%token DOOP       
%token LPAREN RPAREN
%token LBRACE RBRACE LBRACEBAR BARRBRACE LQUOTE RQUOTE
%token RBRACKET LBRACKET LBRACKETBAR BARRBRACKET
%token LBRACKETPLUSBAR BARPLUSRBRACKET
%token LBRACKETAMPBAR BARAMPRBRACKET
%token LEFTTRIANGLE RIGHTTRIANGLE NU
%token FOR LARROW LLARROW WHERE FORMLET PAGE
%token LRARROW
%token COMMA VBAR DOT DOTDOT COLON COLONCOLON COLONCOLONCOLON
%token TABLE TABLEHANDLE FROM DATABASE QUERY WITH YIELDS ORDERBY
%token UPDATE DELETE INSERT VALUES SET RETURNING
%token READONLY DEFAULT
%token ESCAPE
%token CLIENT SERVER NATIVE
%token SEMICOLON
%token TRUE FALSE
%token BARBAR AMPAMP
%token <int> UINTEGER
%token <float> UFLOAT
%token <string> STRING CDATA REGEXREPL
%token <char> CHAR
%token <string> QUALIFIEDVARIABLE VARIABLE CONSTRUCTOR KEYWORD PERCENTVAR
%token <string> QUALIFIEDMODULE LXML ENDTAG
%token RXML SLASHRXML
%token MU FORALL ALIEN SIG OPEN
%token MODULE
%token BANG QUESTION
%token PERCENT EQUALSTILDE PLUS STAR ALTERNATE SLASH SSLASH CARET DOLLAR
%token <char*char> RANGE
%token <string> QUOTEDMETA
%token <string> SLASHFLAGS
%token UNDERSCORE AS
%token <[`Left|`Right|`None|`Pre|`Post] -> int -> string -> unit> INFIX INFIXL INFIXR PREFIX POSTFIX
%token TYPENAME
%token TYPE ROW PRESENCE
%token <string> PREFIXOP POSTFIXOP
%token <string> INFIX0 INFIXL0 INFIXR0
%token <string> INFIX1 INFIXL1 INFIXR1
%token <string> INFIX2 INFIXL2 INFIXR2
%token <string> INFIX3 INFIXL3 INFIXR3
%token <string> INFIX4 INFIXL4 INFIXR4
%token <string> INFIX5 INFIXL5 INFIXR5
%token <string> INFIX6 INFIXL6 INFIXR6
%token <string> INFIX7 INFIXL7 INFIXR7
%token <string> INFIX8 INFIXL8 INFIXR8
%token <string> INFIX9 INFIXL9 INFIXR9

%start just_datatype
%start interactive
%start file

%type <Sugartypes.binding list * Sugartypes.phrase option> file
%type <Sugartypes.datatype> datatype
%type <Sugartypes.datatype> just_datatype
%type <Sugartypes.sentence> interactive
%type <Sugartypes.regex> regex_pattern_alternate
%type <Sugartypes.regex> regex_pattern
%type <Sugartypes.regex list> regex_pattern_sequence
%type <Sugartypes.pattern> pattern
%type <(Sugartypes.name * Sugartypes.position) * Sugartypes.declared_linearity * Sugartypes.funlit * Sugartypes.location * Sugartypes.position> tlfunbinding
%type <Sugartypes.phrase> postfix_expression
%type <Sugartypes.phrase> primary_expression
%type <Sugartypes.phrase> atomic_expression
%type <Sugartypes.constant * Sugartypes.position> constant
%type <(string * Sugartypes.phrase list) list> attr_list
%type <Sugartypes.phrase list> attr_val
%type <Sugartypes.binding> binding

%%

interactive:
| nofun_declaration                                            { `Definitions [$1] }
| fun_declarations SEMICOLON                                   { `Definitions $1 }
| SEMICOLON                                                    { `Definitions [] }
| exp SEMICOLON                                                { `Expression $1 }
| directive                                                    { `Directive $1 }
| END                                                          { `Directive ("quit", []) (* rather hackish *) }

file:
| preamble declarations exp END                                { $1 @ $2, Some $3 }
| preamble exp END                                             { $1, Some $2 }
| preamble declarations END                                    { $1 @ $2, None }

directive:
| KEYWORD args SEMICOLON                                       { ($1, $2) }

args:
| /* empty */                                                  { [] }
| arg args                                                     { $1 :: $2 }

arg:
| STRING                                                       { $1 }
| VARIABLE                                                     { $1 }
| CONSTRUCTOR                                                  { $1 }
| UINTEGER                                                     { string_of_int $1 }
| UFLOAT                                                       { string_of_float' $1 }
| TRUE                                                         { "true" }
| FALSE                                                        { "false" }

var:
| VARIABLE                                                     { $1, pos() }

preamble:
| /* empty */                                                  { [] }

declarations:
| declarations declaration                                     { $1 @ [$2] }
| declaration                                                  { [$1] }

declaration:
| fun_declaration                                              { $1 }
| nofun_declaration                                            { $1 }

nofun_declaration:
| ALIEN VARIABLE var COLON datatype SEMICOLON                  { let (name, name_pos) = $3 in
                                                                   `Foreign ((name, None, name_pos), $2, datatype $5), pos() }
| fixity perhaps_uinteger op SEMICOLON                         { let assoc, set = $1 in
                                                                   set assoc (from_option default_fixity $2) (fst $3);
                                                                   (`Infix, pos()) }
| tlvarbinding SEMICOLON                                       { let ((d,dpos),p,l), pos = $1
                                                                 in `Val ([], (`Variable (d, None, dpos), pos),p,l,None), pos }
| signature tlvarbinding SEMICOLON                             { annotate $1 (`Var $2) }
| typedecl SEMICOLON                                           { $1 }

| links_module                                                 { $1 }
| links_open                                                   { $1 }


links_module:
| MODULE module_name moduleblock                               { let (mod_name, name_pos) = $2 in
                                                                 `Module (mod_name, (`Block $3, name_pos)), name_pos }
module_name:
| CONSTRUCTOR                                                  { $1 , pos () }

fun_declarations:
| fun_declarations fun_declaration                             { $1 @ [$2] }
| fun_declaration                                              { [$1] }

fun_declaration:
| tlfunbinding                                                 { let ((d,dpos),lin,p,l,pos) = $1
                                                                 in `Fun ((d, None, dpos),lin,([],p),l,None), pos }
| signature tlfunbinding                                       { annotate $1 (`Fun $2) }
| signature typed_handler_binding                              { annotate $1 (`Handler $2) }
| typed_handler_binding                                        { let (b, spec, hnlit, pos) = $1 in
								 `Handler (b, spec, hnlit, None), pos }

typed_handler_binding:
| handler_specialization optional_computation_parameter var handler_parameterization  { let binder = (fst $3, None, snd $3) in									       
			   						     let hnlit  = ($2, fst $4, snd $4) in
 									     (binder, $1, hnlit, pos()) }

optional_computation_parameter:
| /* empty */                                                 { (`Any, pos()) }
| LBRACKET pattern RBRACKET                                   { $2 }
  
perhaps_uinteger:
| /* empty */                                                  { None }
| UINTEGER                                                     { Some $1 }

prefixop:
| PREFIXOP                                                     { $1, pos() }

postfixop:
| POSTFIXOP                                                    { $1, pos() }

tlfunbinding:
| FUN var arg_lists perhaps_location block                     { ($2, `Unl, ($3, (`Block $5, pos ())), $4, pos ()) }
| LINFUN var arg_lists perhaps_location block                  { ($2, `Lin, ($3, (`Block $5, pos ())), $4, pos ()) }
| OP pattern op pattern perhaps_location block                 { ($3, `Unl, ([[$2; $4]], (`Block $6, pos ())), $5, pos ()) }
| OP prefixop pattern perhaps_location block                   { ($2, `Unl, ([[$3]], (`Block $5, pos ())), $4, pos ()) }
| OP pattern postfixop perhaps_location block                  { ($3, `Unl, ([[$2]], (`Block $5, pos ())), $4, pos ()) }

tlvarbinding:
| VAR var perhaps_location EQ exp                              { ($2, $5, $3), pos() }

signature:
| SIG var COLON datatype                                       { $2, datatype $4 }
| SIG op COLON datatype                                        { $2, datatype $4 }

typedecl:
| TYPENAME CONSTRUCTOR typeargs_opt EQ datatype                { `Type ($2, $3, datatype $5), pos()  }

typeargs_opt:
| /* empty */                                                  { [] }
| LPAREN varlist RPAREN                                        { $2 }

kind:
| COLONCOLON CONSTRUCTOR LPAREN CONSTRUCTOR COMMA CONSTRUCTOR RPAREN
                                                               { full_kind_of (pos()) $2 $4 $6 }
| COLONCOLON CONSTRUCTOR                                       { kind_of (pos()) $2 }

subkind:
| COLONCOLON LPAREN CONSTRUCTOR COMMA CONSTRUCTOR RPAREN       { full_subkind_of (pos()) $3 $5 }
| COLONCOLON CONSTRUCTOR                                       { subkind_of (pos()) $2 }

typearg:
| VARIABLE                                                     { (($1, (`Type, None), `Rigid), None) }
| VARIABLE kind                                                { (attach_kind (pos()) ($1, $2), None) }

varlist:
| typearg                                                      { [$1] }
| typearg COMMA varlist                                        { $1 :: $3 }

fixity:
| INFIX                                                        { `None, $1 }
| INFIXL                                                       { `Left, $1 }
| INFIXR                                                       { `Right, $1 }
| PREFIX                                                       { `Pre, $1 }
| POSTFIX                                                      { `Post, $1 }

perhaps_location:
| SERVER                                                       { `Server }
| CLIENT                                                       { `Client }
| NATIVE                                                       { `Native }
| /* empty */                                                  { `Unknown }

constant:
| UINTEGER                                                     { `Int $1    , pos() }
| UFLOAT                                                       { `Float $1  , pos() }
| STRING                                                       { `String $1 , pos() }
| TRUE                                                         { `Bool true , pos() }
| FALSE                                                        { `Bool false, pos() }
| CHAR                                                         { `Char $1   , pos() }

atomic_expression:
| VARIABLE                                                     { `Var $1, pos() }
| QUALIFIEDVARIABLE                                            { `Var $1, pos() }
| constant                                                     { let c, p = $1 in `Constant c, p }
| parenthesized_thing                                          { $1 }
/* HACK: allows us to support both mailbox receive syntax
and receive for session types. */
| RECEIVE                                                      { `Var "receive", pos() }

cp_name:
| VARIABLE                                                     { $1, None, pos () }

cp_label:
| CONSTRUCTOR                                                  { $1 }

cp_case:
| CASE cp_label RARROW cp_expression                           { $2, $4 }

cp_cases:
| cp_case                                                      { [$1] }
| cp_case cp_cases                                             { $1 :: $2 }

perhaps_cp_cases:
| /* empty */                                                  { [] }
| cp_cases                                                     { $1 }

perhaps_name:
|                                                              { None }
| cp_name                                                      { Some $1 }

/* currently unused */
/*
perhaps_exp:
|                                                              { None }
| exp                                                          { Some $1 }
*/

cp_expression:
| LBRACE block_contents RBRACE                                 { `Unquote $2, pos () }
| cp_name LPAREN perhaps_name RPAREN DOT cp_expression         { `Grab ((fst3 $1, None), $3, $6), pos () }
| cp_name LBRACKET exp RBRACKET DOT cp_expression              { `Give ((fst3 $1, None), Some $3, $6), pos () }
| cp_name LBRACKET RBRACKET                                    { `GiveNothing $1, pos () }
| OFFER cp_name LBRACE perhaps_cp_cases RBRACE                 { `Offer ($2, $4), pos () }
| cp_label cp_name DOT cp_expression                           { `Select ($2, $1, $4), pos () }
| cp_name LRARROW cp_name                                      { `Fuse ($1, $3), pos () }
| NU cp_name DOT LPAREN cp_expression VBAR cp_expression RPAREN { `Comp ($2, $5, $7), pos () }

primary_expression:
| atomic_expression                                            { $1 }
| LBRACKET RBRACKET                                            { `ListLit ([], None), pos() }
| LBRACKET exps RBRACKET                                       { `ListLit ($2, None), pos() }
| LBRACKET exp DOTDOT exp RBRACKET                             { `RangeLit($2, $4), pos() }
| xml                                                          { $1 }
| FUN arg_lists block                                          { `FunLit (None, `Unl, ($2, (`Block $3, pos ())), `Unknown), pos() }
| LINFUN arg_lists block                                       { `FunLit (None, `Lin, ($2, (`Block $3, pos ())), `Unknown), pos() }
| LEFTTRIANGLE cp_expression RIGHTTRIANGLE                     { `CP $2, pos () }
| handler_specialization optional_computation_parameter handler_parameterization              {  let (body, args) = $3 in
										      let hnlit = ($2, body, args) in						  
											`HandlerLit ($1, hnlit), pos() } 
    
handler_specialization:
| handler_depth                        { $1 }

handler_parameterization:
| handler_body                         { ($1, None) }
| arg_lists handler_body               { ($2, Some $1) }

handler_depth:
| HANDLER                    { `Deep, `Unrestricted }
| SHALLOWHANDLER             { `Shallow, `Unrestricted }

handler_body:	  
| LBRACE cases RBRACE    	                               { $2 }
  
constructor_expression:
| CONSTRUCTOR                                                  { `ConstructorLit($1, None, None), pos() }
| CONSTRUCTOR parenthesized_thing                              { `ConstructorLit($1, Some $2, None), pos() }

parenthesized_thing:
| LPAREN binop RPAREN                                          { `Section $2, pos() }
| LPAREN DOT record_label RPAREN                               { `Section (`Project $3), pos() }
| LPAREN RPAREN                                                { `RecordLit ([], None), pos() }
| LPAREN labeled_exps VBAR exp RPAREN                          { `RecordLit ($2, Some $4), pos() }
| LPAREN labeled_exps RPAREN                                   { `RecordLit ($2, None),               pos() }
| LPAREN exps RPAREN                                           { `TupleLit ($2), pos() }
| LPAREN exp WITH labeled_exps RPAREN                          { `With ($2, $4), pos() }

binop:
| MINUS                                                        { `Minus }
| MINUSDOT                                                     { `FloatMinus }
| op                                                           { `Name (fst $1) }

op:
| INFIX0                                                       { $1, pos() }
| INFIXL0                                                      { $1, pos() }
| INFIXR0                                                      { $1, pos() }
| INFIX1                                                       { $1, pos() }
| INFIXL1                                                      { $1, pos() }
| INFIXR1                                                      { $1, pos() }
| INFIX2                                                       { $1, pos() }
| INFIXL2                                                      { $1, pos() }
| INFIXR2                                                      { $1, pos() }
| INFIX3                                                       { $1, pos() }
| INFIXL3                                                      { $1, pos() }
| INFIXR3                                                      { $1, pos() }
| INFIX4                                                       { $1, pos() }
| INFIXL4                                                      { $1, pos() }
| INFIXR4                                                      { $1, pos() }
| INFIX5                                                       { $1, pos() }
| INFIXL5                                                      { $1, pos() }
| INFIXR5                                                      { $1, pos() }
| INFIX6                                                       { $1, pos() }
| INFIXL6                                                      { $1, pos() }
| INFIXR6                                                      { $1, pos() }
| INFIX7                                                       { $1, pos() }
| INFIXL7                                                      { $1, pos() }
| INFIXR7                                                      { $1, pos() }
| INFIX8                                                       { $1, pos() }
| INFIXL8                                                      { $1, pos() }
| INFIXR8                                                      { $1, pos() }
| INFIX9                                                       { $1, pos() }
| INFIXL9                                                      { $1, pos() }
| INFIXR9                                                      { $1, pos() }

postfix_expression:
| primary_expression                                           { $1 }
| primary_expression POSTFIXOP                                 { `UnaryAppl (([], `Name $2), $1), pos() }
| block                                                        { `Block $1, pos () }
| SPAWN perhaps_location block                                 { `Spawn (`Demon, $2, (`Block $3, pos()), None), pos () }
| SPAWNCLIENT perhaps_location block                           { `Spawn (`Client, $2, (`Block $3, pos()), None), pos () }
| SPAWNANGEL perhaps_location block                            { `Spawn (`Angel, $2, (`Block $3, pos()), None), pos () }
| SPAWNDEMON perhaps_location block                            { `Spawn (`Demon, $2, (`Block $3, pos()), None), pos () }
| SPAWNWAIT perhaps_location block                             { `Spawn (`Wait,  $2, (`Block $3, pos()), None), pos () }
| QUERY block                                                  { `Query (None, (`Block $2, pos ()), None), pos () }
| QUERY LBRACKET exp RBRACKET block                            { `Query (Some ($3,
                                                                               (`Constant (`Int 0), pos ())),
                                                                         (`Block $5, pos ()), None), pos () }
| QUERY LBRACKET exp COMMA exp RBRACKET block                  { `Query (Some ($3, $5), (`Block $7, pos ()), None), pos () }
| postfix_expression arg_spec                                  { `FnAppl ($1, $2), pos() }
| postfix_expression DOT record_label                          { `Projection ($1, $3), pos() }		     
		     

arg_spec:
| LPAREN RPAREN                                                { [] }
| LPAREN exps RPAREN                                           { $2 }

exps:
| exp COMMA exps                                               { $1 :: $3 }
| exp                                                          { [$1] }

unary_expression:
| MINUS unary_expression                                       { `UnaryAppl (([], `Minus),      $2), pos() }
| MINUSDOT unary_expression                                    { `UnaryAppl (([], `FloatMinus), $2), pos() }
| PREFIXOP unary_expression                                    { `UnaryAppl (([], `Name $1), $2), pos() }
| postfix_expression                                           { $1 }
| constructor_expression                                       { $1 }
| DOOP CONSTRUCTOR arg_spec		                       { `DoOperation ($2, Some $3, None), pos() }
| DOOP CONSTRUCTOR                                             { `DoOperation ($2, None, None), pos() }       
	

infixr_9:
| unary_expression                                             { $1 }
| unary_expression INFIX9 unary_expression                     { `InfixAppl (([], `Name $2), $1, $3), pos() }
| unary_expression INFIXR9 infixr_9                            { `InfixAppl (([], `Name $2), $1, $3), pos() }

infixl_9:
| infixr_9                                                     { $1 }
| infixl_9 INFIXL9 infixr_9                                    { `InfixAppl (([], `Name $2), $1, $3), pos() }

infixr_8:
| infixl_9                                                     { $1 }
| infixl_9 INFIX8  infixl_9                                    { `InfixAppl (([], `Name $2), $1, $3), pos() }
| infixl_9 INFIXR8 infixr_8                                    { `InfixAppl (([], `Name $2), $1, $3), pos() }
| infixl_9 COLONCOLON infixr_8                                 { `InfixAppl (([], `Cons), $1, $3), pos() }

infixl_8:
| infixr_8                                                     { $1 }
| infixl_8 INFIXL8 infixr_8                                    { `InfixAppl (([], `Name $2), $1, $3), pos() }

infixr_7:
| infixl_8                                                     { $1 }
| infixl_8 INFIX7  infixl_8                                    { `InfixAppl (([], `Name $2), $1, $3), pos() }
| infixl_8 INFIXR7 infixr_7                                    { `InfixAppl (([], `Name $2), $1, $3), pos() }

infixl_7:
| infixr_7                                                     { $1 }
| infixl_7 INFIXL7 infixr_7                                    { `InfixAppl (([], `Name $2), $1, $3), pos() }

infixr_6:
| infixl_7                                                     { $1 }
| infixl_7 INFIX6  infixl_7                                    { `InfixAppl (([], `Name $2), $1, $3), pos() }
| infixl_7 INFIXR6 infixr_6                                    { `InfixAppl (([], `Name $2), $1, $3), pos() }

infixl_6:
| infixr_6                                                     { $1 }
| infixl_6 INFIXL6 infixr_6                                    { `InfixAppl (([], `Name $2), $1, $3), pos() }
| infixl_6 MINUS infixr_6                                      { `InfixAppl (([], `Minus), $1, $3), pos() }
| infixl_6 MINUSDOT infixr_6                                   { `InfixAppl (([], `FloatMinus), $1, $3), pos() }
/* HACK: the type variables should get inserted later... */
| infixl_6 BANG infixr_6                                       { `InfixAppl (([], `Name "!"), $1, $3), pos() }

infixr_5:
| infixl_6                                                     { $1 }
| infixl_6 INFIX5  infixl_6                                    { `InfixAppl (([], `Name $2), $1, $3), pos() }
| infixl_6 INFIXR5 infixr_5                                    { `InfixAppl (([], `Name $2), $1, $3), pos() }

infixl_5:
| infixr_5                                                     { $1 }
| infixl_5 INFIXL5 infixr_5                                    { `InfixAppl (([], `Name $2), $1, $3), pos() }

infixr_4:
| infixl_5                                                     { $1 }
| infixl_5 INFIX4    infixl_5                                  { `InfixAppl (([], `Name $2), $1, $3), pos() }
| infixl_5 INFIXR4   infixr_4                                  { `InfixAppl (([], `Name $2), $1, $3), pos() }
| infixr_5 EQUALSTILDE regex                                   { let r, flags = $3 in `InfixAppl (([], `RegexMatch flags), $1, r), pos() }

infixl_4:
| infixr_4                                                     { $1 }
| infixl_4 INFIXL4 infixr_4                                    { `InfixAppl (([], `Name $2), $1, $3), pos() }

infixr_3:
| infixl_4                                                     { $1 }
| infixl_4 INFIX3  infixl_4                                    { `InfixAppl (([], `Name $2), $1, $3), pos() }
| infixl_4 INFIXR3 infixr_3                                    { `InfixAppl (([], `Name $2), $1, $3), pos() }

infixl_3:
| infixr_3                                                     { $1 }
| infixl_3 INFIXL3 infixr_3                                    { `InfixAppl (([], `Name $2), $1, $3), pos() }

infixr_2:
| infixl_3                                                     { $1 }
| infixl_3 INFIX2  infixl_3                                    { `InfixAppl (([], `Name $2), $1, $3), pos() }
| infixl_3 INFIXR2 infixr_2                                    { `InfixAppl (([], `Name $2), $1, $3), pos() }

infixl_2:
| infixr_2                                                     { $1 }
| infixl_2 INFIXL2 infixr_2                                    { `InfixAppl (([], `Name $2), $1, $3), pos() }

infixr_1:
| infixl_2                                                     { $1 }
| infixl_2 INFIX1  infixl_2                                    { `InfixAppl (([], `Name $2), $1, $3), pos() }
| infixl_2 INFIXR1 infixr_1                                    { `InfixAppl (([], `Name $2), $1, $3), pos() }

infixl_1:
| infixr_1                                                     { $1 }
| infixl_1 INFIXL1 infixr_1                                    { `InfixAppl (([], `Name $2), $1, $3), pos() }

infixr_0:
| infixl_1                                                     { $1 }
| infixl_1 INFIX0    infixl_1                                  { `InfixAppl (([], `Name $2), $1, $3), pos() }
| infixl_1 INFIXR0   infixr_0                                  { `InfixAppl (([], `Name $2), $1, $3), pos() }

infixl_0:
| infixr_0                                                     { $1 }
| infixl_0 INFIXL0 infixr_0                                    { `InfixAppl (([], `Name $2), $1, $3), pos() }

logical_expression:
| infixl_0                                                     { $1 }
| logical_expression BARBAR infixl_0                           { `InfixAppl (([], `Or), $1, $3), pos() }
| logical_expression AMPAMP infixl_0                           { `InfixAppl (([], `And), $1, $3), pos() }

typed_expression:
| logical_expression                                           { $1 }
| typed_expression COLON datatype                              { `TypeAnnotation ($1, datatype $3), pos() }
| typed_expression COLON datatype LARROW datatype              { `Upcast ($1, datatype $3, datatype $5), pos() }

db_expression:
| typed_expression                                             { $1 }
| DELETE LPAREN table_generator RPAREN perhaps_where           { let pat, phrase = $3 in `DBDelete (pat, phrase, $5), pos() }
| UPDATE LPAREN table_generator RPAREN
         perhaps_where
         SET LPAREN labeled_exps RPAREN                        { let pat, phrase = $3 in `DBUpdate(pat, phrase, $5, $8), pos() }

/* XML */
xml:
| xml_tree                                                     { $1 }

xmlid:
| VARIABLE                                                     { $1 }

attrs:
| block                                                        { [], Some (`Block $1, pos ()) }
| attr_list                                                    { $1, None }
| attr_list block                                              { $1, Some (`Block $2, pos ()) }

attr_list:
| attr                                                         { [$1] }
| attr_list attr                                               { $2 :: $1 }

attr:
| xmlid EQ LQUOTE attr_val RQUOTE                              { ($1, $4) }
| xmlid EQ LQUOTE RQUOTE                                       { ($1, [(`Constant (`String ""), pos() : Sugartypes.phrase)]) }

attr_val:
| block                                                        { [`Block $1, pos ()] }
| STRING                                                       { [`Constant (`String $1), pos()] }
| block attr_val                                               { (`Block $1, pos ()) :: $2 }
| STRING attr_val                                              { (`Constant (`String $1), pos()) :: $2}

xml_tree:
| LXML SLASHRXML                                               { `Xml ($1, [], None, []), pos() }
| LXML RXML ENDTAG                                             { ensure_match (pos()) $1 $3 (`Xml ($1, [], None, []), pos()) }
| LXML RXML xml_contents_list ENDTAG                           { ensure_match (pos()) $1 $4 (`Xml ($1, [], None, $3), pos()) }
| LXML attrs RXML ENDTAG                                       { ensure_match (pos()) $1 $4 (`Xml ($1, fst $2, snd $2, []), pos()) }
| LXML attrs SLASHRXML                                         { `Xml ($1, fst $2, snd $2, []), pos() }
| LXML attrs RXML xml_contents_list ENDTAG                     { ensure_match (pos()) $1 $5 (`Xml ($1, fst $2, snd $2, $4), pos()) }

xml_contents_list:
| xml_contents                                                 { [$1] }
| xml_contents xml_contents_list                               { $1 :: $2 }

xml_contents:
| block                                                        { `Block $1, pos () }
| formlet_binding                                              { $1 }
| formlet_placement                                            { $1 }
| page_placement                                               { $1 }
| xml_tree                                                     { $1 }
| CDATA                                                        { `TextNode (Utility.xml_unescape $1), pos() }

formlet_binding:
| LBRACE logical_expression RARROW pattern RBRACE              { `FormBinding($2, $4), pos()}

formlet_placement:
| LBRACE logical_expression
         FATRARROW logical_expression RBRACE                   { `FormletPlacement ($2, $4, (`ListLit ([], None), pos())), pos () }
| LBRACE logical_expression
         FATRARROW logical_expression
         WITH logical_expression RBRACE                        { `FormletPlacement ($2, $4, $6), pos () }

page_placement:
| LBRACEBAR exp BARRBRACE                                      { `PagePlacement $2, pos() }

session_expression:
| db_expression                                                { $1 }
| SELECT field_label exp                                       { `Select ($2, $3) , pos() }
| OFFER LPAREN exp RPAREN LBRACE perhaps_cases RBRACE          { `Offer ($3, $6, None) , pos() }

conditional_expression:
| session_expression                                           { $1 }
| IF LPAREN exp RPAREN exp ELSE exp                            { `Conditional ($3, $5, $7), pos() }

cases:
| case                                                         { [$1] }
| case cases                                                   { $1 :: $2 }

case:
| CASE pattern RARROW block_contents                           { $2, (`Block ($4), pos()) }

perhaps_cases:
| /* empty */                                                  { [] }
| cases                                                        { $1 }

case_expression:
| conditional_expression                                       { $1 }
| SWITCH LPAREN exp RPAREN LBRACE perhaps_cases RBRACE         { `Switch ($3, $6, None), pos() }
| RECEIVE LBRACE perhaps_cases RBRACE                          { `Receive ($3, None), pos() }
| handle_specialisation LPAREN exp RPAREN LBRACE cases RBRACE  {
                                                                 let descriptor = ($1, None) in
                                                                 `Handle ($3, $6, descriptor), pos() }

handle_specialisation:
| handle_depth                                                 { $1 }
    
handle_depth:
| LINEARHANDLE                                                 { (`Deep, `Linear) }              
| HANDLE                                                       { (`Deep, `Unrestricted) }
| SHALLOWHANDLE                                                { (`Shallow, `Unrestricted) }
    
iteration_expression:
| case_expression                                              { $1 }
| FOR LPAREN perhaps_generators RPAREN
      perhaps_where
      perhaps_orderby
      exp                                                      { `Iteration ($3, $7, $5, $6), pos() }

perhaps_generators:
| /* empty */                                                  { [] }
| generators                                                   { $1 }

generators:
| generator                                                    { [$1] }
| generator COMMA generators                                   { $1 :: $3 }

generator:
| list_generator                                               { `List $1 }
| table_generator                                              { `Table $1 }

list_generator:
| pattern LARROW exp                                           { ($1, $3) }

table_generator:
| pattern LLARROW exp                                          { ($1, $3) }

perhaps_where:
| /* empty */                                                  { None }
| WHERE LPAREN exp RPAREN                                      { Some $3 }

perhaps_orderby:
| /* empty */                                                  { None }
| ORDERBY LPAREN exps RPAREN                                   { Some (make_tuple (pos()) $3) }

escape_expression:
| iteration_expression                                         { $1 }
| ESCAPE var IN postfix_expression                             { `Escape ((fst $2, None, snd $2), $4), pos() }

formlet_expression:
| escape_expression                                            { $1 }
| FORMLET xml YIELDS exp                                       { `Formlet ($2, $4), pos() }
| PAGE xml                                                     { `Page ($2), pos() }

table_expression:
| formlet_expression                                           { $1 }
| TABLE exp WITH datatype perhaps_table_constraints FROM exp   { `TableLit ($2, datatype $4, $5, $7), pos()}

perhaps_table_constraints:
| WHERE table_constraints                                      { $2 }
| /* empty */                                                  { [] }

table_constraints:
| record_label field_constraints                               { [($1, $2)] }
| record_label field_constraints COMMA table_constraints       { ($1, $2) :: $4 }

field_constraints:
| field_constraint                                             { [$1] }
| field_constraint field_constraints                           { $1 :: $2 }

field_constraint:
| READONLY                                                     { `Readonly }
| DEFAULT                                                      { `Default }

perhaps_db_args:
| atomic_expression                                            { Some $1 }
| /* empty */                                                  { None }

perhaps_db_driver:
| atomic_expression perhaps_db_args                            { Some $1, $2 }
| /* empty */                                                  { None, None }

database_expression:
| table_expression                                             { $1 }
| INSERT exp VALUES LPAREN RPAREN exp                          { `DBInsert ($2, [], $6, None), pos() }
| INSERT exp VALUES LPAREN record_labels RPAREN exp            { `DBInsert ($2, $5, $7, None), pos() }
| INSERT exp VALUES
  LBRACKET LPAREN labeled_exps RPAREN RBRACKET                 { `DBInsert ($2,
                                                                            labels $6,
                                                                            (`ListLit ([`RecordLit ($6, None), pos()], None), pos()),
                                                                            None),
                                                                 pos() }
| INSERT exp VALUES LPAREN RPAREN db_expression
  RETURNING VARIABLE                                           { `DBInsert ($2, [], $6, Some (`Constant (`String $8), pos())), pos() }
| INSERT exp VALUES LPAREN record_labels RPAREN db_expression
  RETURNING VARIABLE                                           { `DBInsert ($2, $5, $7, Some (`Constant (`String $9), pos())), pos() }
| INSERT exp VALUES
  LBRACKET LPAREN RPAREN RBRACKET
  RETURNING VARIABLE                                           { `DBInsert ($2,
                                                                            [],
                                                                            (`ListLit ([`RecordLit ([], None), pos()], None), pos()),
                                                                            Some (`Constant (`String $9), pos())),
                                                                 pos() }
| INSERT exp VALUES
  LBRACKET LPAREN labeled_exps RPAREN RBRACKET
  RETURNING VARIABLE                                           { `DBInsert ($2,
                                                                            labels $6,
                                                                            (`ListLit ([`RecordLit ($6, None), pos()], None), pos()),
                                                                            Some (`Constant (`String $10), pos())),
                                                                 pos() }
| DATABASE atomic_expression perhaps_db_driver                 { `DatabaseLit ($2, $3), pos() }

record_labels:
| record_label COMMA record_labels                             { $1 :: $3 }
| record_label                                                 { [$1] }

links_open:
| OPEN QUALIFIEDVARIABLE                                       { `Import $2, pos () }
| OPEN QUALIFIEDMODULE                                         { `Import $2, pos () }
| OPEN CONSTRUCTOR                                             { `Import $2, pos () }

binding:
| VAR pattern EQ exp SEMICOLON                                 { `Val ([], $2, $4, `Unknown, None), pos () }
| exp SEMICOLON                                                { `Exp $1, pos () }
| FUN var arg_lists block                                      { `Fun ((fst $2, None, snd $2), `Unl, ([], ($3, (`Block $4, pos ()))), `Unknown, None), pos () }
| LINFUN var arg_lists block                                   { `Fun ((fst $2, None, snd $2), `Lin, ([], ($3, (`Block $4, pos ()))), `Unknown, None), pos () }
| typedecl SEMICOLON                                           { $1 }
| typed_handler_binding                                        { let (m, spec, hnlit, pos) = $1 in
								 `Handler (m, spec, hnlit, None), pos }
| links_module                                                 { $1 }
| links_open                                                   { $1 }

bindings:
| binding                                                      { [$1] }
| bindings binding                                             { $1 @ [$2] }

moduleblock:
| LBRACE bindings RBRACE                                       { ($2, (`RecordLit ([], None), pos())) }

block:
| LBRACE block_contents RBRACE                                 { $2 }

block_contents:
| bindings exp SEMICOLON                                       { ($1 @ [`Exp $2, pos ()], (`RecordLit ([], None), pos())) }
| bindings exp                                                 { ($1, $2) }
| exp SEMICOLON                                                { ([`Exp $1, pos ()], (`RecordLit ([], None), pos())) }
| exp                                                          { [], $1 }
| perhaps_semi                                                 { ([], (`TupleLit [], pos())) }

perhaps_semi:
| SEMICOLON                                                    {}
| /* empty */                                                  {}

exp:
| database_expression                                          { $1 }

labeled_exps:
| record_label EQ exp                                          { [$1, $3] }
| record_label EQ exp COMMA labeled_exps                       { ($1, $3) :: $5 }

/*
 * Datatype grammar
 */
just_datatype:
| datatype END                                                 { $1 }

datatype:
| mu_datatype                                                  { $1 }
| straight_arrow                                               { $1 }
| squiggly_arrow                                               { $1 }

arrow_prefix:
| LBRACE RBRACE                                                { ([], `Closed) }
| LBRACE efields RBRACE                                        { $2 }

straight_arrow_prefix:
| arrow_prefix                                                 { $1 }
| MINUS nonrec_row_var                                         { ([], $2) }
| MINUS kinded_nonrec_row_var                                  { ([], $2) }

squig_arrow_prefix:
| hear_arrow_prefix                                            { $1 }
| arrow_prefix                                                 { $1 }
| TILDE nonrec_row_var                                         { ([], $2) }
| TILDE kinded_nonrec_row_var                                  { ([], $2) }

hear_arrow_prefix:
| LBRACE COLON datatype COMMA efields RBRACE                   { row_with
                                                                   ("wild", `Present `Unit)
                                                                   (row_with
                                                                      ("hear", `Present $3)
                                                                      $5) }
| LBRACE COLON datatype RBRACE                                 { ([("wild", `Present `Unit);
                                                                   ("hear", `Present $3)],
                                                                  `Closed) }
| LBRACE COLON datatype VBAR nonrec_row_var RBRACE             { ([("wild", `Present `Unit);
                                                                   ("hear", `Present $3)],
                                                                  $5) }
| LBRACE COLON datatype VBAR kinded_nonrec_row_var RBRACE      { ([("wild", `Present `Unit);
                                                                   ("hear", `Present $3)],
                                                                  $5) }

straight_arrow:
| parenthesized_datatypes
  straight_arrow_prefix RARROW datatype                        { `Function ($1, $2, $4) }
| parenthesized_datatypes
  straight_arrow_prefix LOLLI datatype                         { `Lolli ($1, $2, $4) }
| parenthesized_datatypes RARROW datatype                      { `Function ($1,
                                                                               ([], fresh_rigid_row_variable None),
                                                                               $3) }
| parenthesized_datatypes LOLLI datatype                       { `Lolli ($1, ([], fresh_rigid_row_variable None), $3) }

squiggly_arrow:
| parenthesized_datatypes
  squig_arrow_prefix SQUIGRARROW datatype                      { `Function ($1,
                                                                               row_with
                                                                                 ("wild", `Present `Unit)
                                                                                 $2,
                                                                               $4) }
| parenthesized_datatypes
  squig_arrow_prefix SQUIGLOLLI datatype                       { `Lolli ($1,
                                                                            row_with
                                                                              ("wild", `Present `Unit)
                                                                            $2,
                                                                            $4) }
/*| parenthesized_datatypes hear_arrow_prefix
  SQUIGRARROW datatype                                         { `Function ($1, $2, $4) }
*/
| parenthesized_datatypes SQUIGRARROW datatype                 { `Function ($1,
                                                                               ([("wild", `Present `Unit)],
                                                                                 fresh_rigid_row_variable None),
                                                                                $3) }
| parenthesized_datatypes SQUIGLOLLI datatype                  { `Lolli ($1,
                                                                            ([("wild", `Present `Unit)],
                                                                             fresh_rigid_row_variable None),
                                                                            $3) }

mu_datatype:
| MU VARIABLE DOT mu_datatype                                  { `Mu ($2, $4) }
| forall_datatype                                              { $1 }

forall_datatype:
| FORALL varlist DOT datatype                                  { `Forall (List.map fst $2, $4) }
| session_datatype                                             { $1 }

session_datatype:
| BANG datatype DOT datatype                                   { `Output ($2, $4) }
| QUESTION datatype DOT datatype                               { `Input ($2, $4) }
| LBRACKETPLUSBAR row BARPLUSRBRACKET                          { `Select $2 }
| LBRACKETAMPBAR row BARAMPRBRACKET                            { `Choice $2 }
| TILDE datatype                                               { `Dual $2 }
| END                                                          { `End }
| primary_datatype                                             { $1 }

parenthesized_datatypes:
| LPAREN RPAREN                                                { [] }
| LPAREN datatypes RPAREN                                      { $2 }

primary_datatype:
| parenthesized_datatypes                                      { match $1 with
                                                                   | [] -> `Unit
                                                                   | [t] -> t
                                                                   | ts  -> `Tuple ts }
| LPAREN rfields RPAREN                                        { `Record $2 }
| TABLEHANDLE
     LPAREN datatype COMMA datatype COMMA datatype RPAREN      { `Table ($3, $5, $7) }
/* | TABLEHANDLE datatype perhaps_table_constraints               { `Table ($2, $3) } */

| LBRACKETBAR vrow BARRBRACKET                                 { `Variant $2 }
| LBRACKET datatype RBRACKET                                   { `List $2 }
| type_var                                                     { $1 }
| kinded_type_var                                              { $1 }
| CONSTRUCTOR                                                  { match $1 with
                                                                   | "Bool"    -> `Primitive `Bool
                                                                   | "Int"     -> `Primitive `Int
                                                                   | "Char"    -> `Primitive `Char
                                                                   | "Float"   -> `Primitive `Float
                                                                   | "XmlItem" -> `Primitive `XmlItem
                                                                   | "String"  -> `Primitive `String
                                                                   | "Database"-> `DB
                                                                   | t         -> `TypeApplication (t, [])
                                                               }
| CONSTRUCTOR LPAREN type_arg_list RPAREN                      { `TypeApplication ($1, $3) }

type_var:
| VARIABLE                                                     { `TypeVar ($1, None, `Rigid) }
| PERCENTVAR                                                   { `TypeVar ($1, None, `Flexible) }
| UNDERSCORE                                                   { fresh_rigid_type_variable None }
| PERCENT                                                      { fresh_type_variable None }

kinded_type_var:
| type_var subkind                                             { attach_subkind (pos()) ($1, $2) }

type_arg_list:
| type_arg                                                     { [$1] }
| type_arg COMMA type_arg_list                                 { $1 :: $3 }

/* TODO: fix the syntax for type arguments
   (TYPE, ROW, and PRESENCE are no longer tokens...)
*/
type_arg:
| datatype                                                     { `Type $1 }
| TYPE LPAREN datatype RPAREN                                  { `Type $3 }
| ROW LPAREN row RPAREN                                        { `Row $3 }
| PRESENCE LPAREN fieldspec RPAREN                             { `Presence $3 }
| LBRACE row RBRACE                                            { `Row $2 }

vrow:
| vfields                                                      { $1 }
| /* empty */                                                  { [], `Closed }

datatypes:
| datatype                                                     { [$1] }
| datatype COMMA datatypes                                     { $1 :: $3 }

row:
| fields                                                       { $1 }
| /* empty */                                                  { [], `Closed }

fields:
| field                                                        { [$1], `Closed }
| field VBAR row_var                                           { [$1], $3 }
| field VBAR kinded_row_var                                    { [$1], $3 }
| VBAR row_var                                                 { [], $2 }
| VBAR kinded_row_var                                          { [], $2 }
| field COMMA fields                                           { $1 :: fst $3, snd $3 }

field:
| field_label                                                  { $1, `Present `Unit }
| field_label fieldspec                                        { $1, $2 }

field_label:
| CONSTRUCTOR                                                  { $1 }
| VARIABLE                                                     { $1 }
| STRING                                                       { $1 }
| UINTEGER                                                     { string_of_int $1 }

rfields:
| rfield                                                       { [$1], `Closed }
| rfield VBAR row_var                                          { [$1], $3 }
| rfield VBAR kinded_row_var                                   { [$1], $3 }
| VBAR row_var                                                 { [], $2 }
| VBAR kinded_row_var                                          { [], $2 }
| rfield COMMA rfields                                         { $1 :: fst $3, snd $3 }

rfield:
/* The following sugar is tempting, but it leads to a conflict. Is
   the type (a,b,c) a record with fields a, b, c or a polymorphic tuple
   with type variables a, b, c?
*/
/*| record_label                                                 { $1, `Present `Unit } */
| record_label fieldspec                                       { $1, $2 }

record_label:
| field_label                                                  { $1 }

vfields:
| vfield                                                       { [$1], `Closed }
| row_var                                                      { [], $1 }
| kinded_row_var                                               { [], $1 }
| vfield VBAR vfields                                          { $1 :: fst $3, snd $3 }

vfield:
| CONSTRUCTOR                                                  { $1, `Present `Unit }
| CONSTRUCTOR fieldspec                                        { $1, $2 }

efields:
| efield                                                       { [$1], `Closed }
| efield VBAR nonrec_row_var                                   { [$1], $3 }
| efield VBAR kinded_nonrec_row_var                            { [$1], $3 }
| VBAR nonrec_row_var                                          { [], $2 }
| VBAR kinded_nonrec_row_var                                   { [], $2 }
| efield COMMA efields                                         { $1 :: fst $3, snd $3 }

efield:
| effect_label                                                 { $1, `Present `Unit }
| effect_label fieldspec                                       { $1, $2 }

effect_label:
| CONSTRUCTOR                                                  { $1 }
| VARIABLE                                                     { $1 }

fieldspec:
| COLON datatype                                               { `Present $2 }
| LBRACE COLON datatype RBRACE                                 { `Present $3 }
| MINUS                                                        { `Absent }
| LBRACE MINUS RBRACE                                          { `Absent }
| LBRACE VARIABLE RBRACE                                       { `Var ($2, None, `Rigid) }
| LBRACE PERCENTVAR RBRACE                                     { `Var ($2, None, `Flexible) }
| LBRACE UNDERSCORE RBRACE                                     { fresh_rigid_presence_variable None }
| LBRACE PERCENT RBRACE                                        { fresh_presence_variable None }

nonrec_row_var:
| VARIABLE                                                     { `Open ($1, None, `Rigid) }
| PERCENTVAR                                                   { `Open ($1, None, `Flexible) }
| UNDERSCORE                                                   { fresh_rigid_row_variable None }
| PERCENT                                                      { fresh_row_variable None }

/* FIXME:
 *
 * recursive row vars shouldn't be restricted to vfields.
 */
row_var:
| nonrec_row_var                                               { $1 }
| LPAREN MU VARIABLE DOT vfields RPAREN                        { `Recursive ($3, $5) }

kinded_nonrec_row_var:
| nonrec_row_var subkind                                       { attach_row_subkind (pos()) ($1, $2) }

kinded_row_var:
| row_var subkind                                              { attach_row_subkind (pos()) ($1, $2) }

/*
 * Regular expression grammar
 */
regex:
| SLASH regex_pattern_alternate regex_flags_opt                                  { (`Regex $2, pos()), $3 }
| SLASH regex_flags_opt                                                          { (`Regex (`Simply ""), pos()), $2 }
| SSLASH regex_pattern_alternate SLASH regex_replace regex_flags_opt             { (`Regex (`Replace ($2, $4)), pos()), `RegexReplace :: $5 }

regex_flags_opt:
| SLASH                                                        {[]}
| SLASHFLAGS                                                   {parseRegexFlags $1}

regex_replace:
| /* empty */                                                  { `Literal ""}
| REGEXREPL                                                    { `Literal $1}
| block                                                        { `Splice (`Block $1, pos ()) }

regex_pattern:
| RANGE                                                        { `Range $1 }
| STRING                                                       { `Simply $1 }
| QUOTEDMETA                                                   { `Quote (`Simply $1) }
| DOT                                                          { `Any }
| CARET                                                        { `StartAnchor }
| DOLLAR                                                       { `EndAnchor }
| LPAREN regex_pattern_alternate RPAREN                        { `Group $2 }
| regex_pattern STAR                                           { `Repeat (Regex.Star, $1) }
| regex_pattern PLUS                                           { `Repeat (Regex.Plus, $1) }
| regex_pattern QUESTION                                       { `Repeat (Regex.Question, $1) }
| block                                                        { `Splice (`Block $1, pos ()) }

regex_pattern_alternate:
| regex_pattern_sequence                                       { `Seq $1 }
| regex_pattern_sequence ALTERNATE regex_pattern_alternate     { `Alternate (`Seq $1, $3) }

regex_pattern_sequence:
| regex_pattern                                                { [$1] }
| regex_pattern regex_pattern_sequence                         { $1 :: $2 }

/*
 * Pattern grammar
 */
pattern:
| typed_pattern                                             { $1 }
| typed_pattern COLON primary_datatype                      { (`HasType ($1, datatype $3), pos()) }

typed_pattern:
| cons_pattern                                              { $1 }
| cons_pattern AS var                                       { `As ((fst $3, None, snd $3), $1), pos() }

cons_pattern:
| constructor_pattern                                       { $1 }
| constructor_pattern COLONCOLON cons_pattern               { `Cons ($1, $3), pos() }

constructor_pattern:
| negative_pattern                                          { $1 }
| CONSTRUCTOR                                               { `Variant ($1, None), pos() }
| CONSTRUCTOR parenthesized_pattern                         { `Variant ($1, Some $2), pos() }

constructors:
| CONSTRUCTOR                                               { [$1] }
| CONSTRUCTOR COMMA constructors                            { $1 :: $3 }

negative_pattern:
| primary_pattern                                           { $1 }
| MINUS CONSTRUCTOR                                         { `Negative [$2], pos() }
| MINUS LPAREN constructors RPAREN                          { `Negative $3, pos() }

parenthesized_pattern:
| LPAREN RPAREN                                             { `Tuple [], pos() }
| LPAREN pattern RPAREN                                     { $2 }
| LPAREN pattern COMMA patterns RPAREN                      { `Tuple ($2 :: $4), pos() }
| LPAREN labeled_patterns VBAR pattern RPAREN               { `Record ($2, Some $4), pos() }
| LPAREN labeled_patterns RPAREN                            { `Record ($2, None), pos() }

primary_pattern:
| VARIABLE                                                  { `Variable ($1, None, pos()), pos() }
| UNDERSCORE                                                { `Any, pos() }
| constant                                                  { let c, p = $1 in `Constant c, p }
| LBRACKET RBRACKET                                         { `Nil, pos() }
| LBRACKET patterns RBRACKET                                { `List $2, pos() }
| parenthesized_pattern                                     { $1 }

patterns:
| pattern                                                   { [$1] }
| pattern COMMA patterns                                    { $1 :: $3 }

labeled_patterns:
| record_label EQ pattern                                   { [($1, $3)] }
| record_label EQ pattern COMMA labeled_patterns            { ($1, $3) :: $5 }

multi_args:
| LPAREN patterns RPAREN                                    { $2 }
| LPAREN RPAREN                                             { [] }

arg_lists:
| multi_args                                                { [$1] }
| multi_args arg_lists                                      { $1 :: $2 }<|MERGE_RESOLUTION|>--- conflicted
+++ resolved
@@ -178,12 +178,8 @@
 %token SQUIGRARROW SQUIGLOLLI TILDE
 %token IF ELSE
 %token MINUS MINUSDOT
-<<<<<<< HEAD
-%token SWITCH RECEIVE CASE SPAWN SPAWNANGEL SPAWNCLIENT SPAWNDEMON SPAWNWAIT HANDLE SHALLOWHANDLE OPEN HANDLER SHALLOWHANDLER
-=======
-%token SWITCH RECEIVE CASE SPAWN SPAWNANGEL SPAWNDEMON SPAWNWAIT OPEN
+%token SWITCH RECEIVE CASE SPAWN SPAWNANGEL SPAWNCLIENT SPAWNDEMON SPAWNWAIT OPEN
 %token HANDLE SHALLOWHANDLE HANDLER SHALLOWHANDLER LINEARHANDLE LINEARHANDLER
->>>>>>> bfbd7279
 %token OFFER SELECT
 %token DOOP       
 %token LPAREN RPAREN
