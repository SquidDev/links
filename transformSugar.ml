open Utility
open Sugartypes

module TyEnv = Env.String

let type_section env =
  function
    | `Minus -> TyEnv.lookup env "-"
    | `FloatMinus -> TyEnv.lookup env "-."
    | `Project label ->
        let ab, a = Types.fresh_type_quantifier (`Any, `Any) in
        let rhob, (fields, rho, false) = Types.fresh_row_quantifier (`Any, `Any) in
        let eb, e = Types.fresh_row_quantifier (`Any, `Any) in

<<<<<<< HEAD
        let r = `Record (StringMap.add label (`Present, a) fields, rho, false) in
=======
        let r = `Record (StringMap.add label (`Present a) fields, rho) in
>>>>>>> 8b62ab56
          `ForAll (Types.box_quantifiers [ab; rhob; eb],
                   `Function (Types.make_tuple_type [r], e, a))
    | `Name var -> TyEnv.lookup env var

let type_unary_op env tycon_env =
  let datatype = DesugarDatatypes.read ~aliases:tycon_env in function
    | `Minus      -> datatype "(Int) -> Int"
    | `FloatMinus -> datatype "(Float) -> Float"
    | `Name n     -> TyEnv.lookup env n

let type_binary_op env tycon_env =
  let datatype = DesugarDatatypes.read ~aliases:tycon_env in function
  | `Minus        -> TyEnv.lookup env "-"
  | `FloatMinus   -> TyEnv.lookup env "-."
  | `RegexMatch flags ->
      let nativep  = List.exists ((=) `RegexNative)  flags
      and listp    = List.exists ((=) `RegexList)    flags
      and replacep = List.exists ((=) `RegexReplace) flags in
        (match replacep, listp, nativep with
           | true,   _   , false -> (* stilde  *) datatype "(String, Regex) -> String"
           | false, true , false -> (* ltilde *)  datatype "(String, Regex) -> [String]"
           | false, false, false -> (* tilde *)   datatype "(String, Regex) -> Bool")
  | `And
  | `Or           -> datatype "(Bool,Bool) -> Bool"
  | `Cons         -> TyEnv.lookup env "Cons"
  | `Name "++"    -> TyEnv.lookup env "Concat"
  | `Name ">"
  | `Name ">="
  | `Name "=="
  | `Name "<"
  | `Name "<="
  | `Name "<>" ->
      let ab, a = Types.fresh_type_quantifier (`Any, `Any) in
      let eb, e = Types.fresh_row_quantifier (`Any, `Any) in
        `ForAll (Types.box_quantifiers [ab; eb],
                 `Function (Types.make_tuple_type [a; a], e, `Primitive `Bool))
  | `Name "!"     -> TyEnv.lookup env "send"
  | `Name n       -> TyEnv.lookup env n

let fun_effects t pss =
  let rec get_eff =
    function
      | `Function (_, effects, _), [_] -> effects
      | `Function (_, _, t), _::pss -> get_eff (TypeUtils.concrete_type t, pss)
      | `Lolli (_, effects, _), [_] -> effects
      | `Lolli (_, _, t), _::pss -> get_eff (TypeUtils.concrete_type t, pss)
      | _ -> assert false in
  let t =
    match TypeUtils.concrete_type t with
      | `ForAll (_, t) -> TypeUtils.concrete_type t
      | t -> t
  in
    get_eff (t, pss)

let option :
    'self_type ->
  ('self_type -> 'a -> ('self_type * 'a * Types.datatype)) ->
  'a option -> ('self_type * ('a option) * (Types.datatype option))
  =
  fun o f ->
    function
      | None -> (o, None, None)
      | Some x -> let (o, x, t) = f o x in (o, Some x, Some t)

let optionu :
    'self_type ->
    ('self_type -> 'a -> ('self_type * 'a)) ->
  'a option -> ('self_type * ('a option)) =
  fun o f ->
    function
      | None -> (o, None)
      | Some x -> let (o, x) = f o x in (o, Some x)

let rec list :
    'self_type ->
    ('self_type -> 'a -> 'self_type * 'a * Types.datatype) ->
  'a list -> 'self_type * 'a list * Types.datatype list =
  fun o f ->
        function
          | [] -> (o, [], [])
          | x :: xs ->
              let (o, x, t) = f o x in
              let (o, xs, ts) = list o f xs in (o, x::xs, t::ts)

let rec listu :
    'self_type ->
    ('self_type -> 'a -> 'self_type * 'a) ->
  'a list -> 'self_type * 'a list =
  fun o f ->
    function
      | [] -> (o, [])
      | x :: xs ->
          let (o, x) = f o x in
          let (o, xs) = listu o f xs in (o, x::xs)

let check_type_application (e, t) k =
  begin
    try
      k ()
    with Instantiate.ArityMismatch ->
      prerr_endline ("Arity mismatch in type application");
      prerr_endline ("Expression: " ^ Show.show show_phrasenode e);
      prerr_endline ("Type: "^Types.string_of_datatype t);
      raise Instantiate.ArityMismatch
  end

class transform (env : Types.typing_environment) =
  object (o : 'self_type)
    val var_env = env.Types.var_env
    val tycon_env = env.Types.tycon_env
    val formlet_env = TyEnv.empty
    val effect_row = fst (Types.unwrap_row env.Types.effect_row)

    method get_var_env : unit -> Types.environment = fun () -> var_env
    method get_tycon_env : unit -> Types.tycon_environment = fun () -> tycon_env
    method get_formlet_env : unit -> Types.environment = fun () -> formlet_env

    method backup_envs = var_env, tycon_env, formlet_env, effect_row
    method restore_envs (var_env, tycon_env, formlet_env, effect_row) =
      {< var_env = var_env; tycon_env = tycon_env; formlet_env = formlet_env;
         effect_row = effect_row >}

    method lookup_type : name -> Types.datatype = fun var ->
      TyEnv.lookup var_env var

    method lookup_effects : Types.row = effect_row

    method with_effects : Types.row -> 'self_type = fun effects ->
      {< effect_row = fst (Types.unwrap_row effects) >}

    method sugar_datatype : datatype -> ('self_type * datatype) =
      fun s -> (o, s)

    method datatype : Types.datatype -> ('self_type * Types.datatype) =
      fun t -> (o, t)

    method datatype' : datatype' -> ('self_type * datatype') =
      fun (s, t) ->
        let (o, s) = o#sugar_datatype s in
        let (o, t) = optionu o (fun o -> o#datatype) t in
          (o, (s, t))

    method row : Types.row -> ('self_type * Types.row) =
      fun row -> (o, row)

    method unary_op : unary_op -> ('self_type * unary_op * Types.datatype) =
      fun op ->
        (o, op, type_unary_op var_env tycon_env op)

    method binop : binop -> ('self_type * binop * Types.datatype) =
      fun op ->
        (o, op, type_binary_op var_env tycon_env op)

    method sec : sec -> ('self_type * sec * Types.datatype) =
      fun sec ->
        (o, sec, type_section var_env sec)

    method sentence : sentence -> ('self_type * sentence) =
      function
      | `Definitions defs ->
          let (o, defs) = listu o (fun o -> o#binding) defs
          in (o, `Definitions defs)
      | `Expression e -> let (o, e, _) = o#phrase e in (o, `Expression e)
      | `Directive d -> (o, `Directive d)

    method regex : regex -> ('self_type * regex) =
      function
        | (`Range _ | `Simply _ | `Any  | `StartAnchor | `EndAnchor) as r -> (o, r)
        | `Quote r -> let (o, r) = o#regex r in (o, `Quote r)
        | `Seq rs ->
            let (o, rs) = listu o (fun o -> o#regex) rs in (o, `Seq rs)
        | `Alternate (r1, r2) ->
            let (o, r1) = o#regex r1 in
            let (o, r2) = o#regex r2 in
              (o, `Alternate (r1, r2))
        | `Group r -> let (o, r) = o#regex r in (o, `Group r)
        | `Repeat (repeat, r) ->
            let (o, r) = o#regex r in (o, `Repeat (repeat, r))
        | `Splice e -> let (o, e, _) = o#phrase e in (o, `Splice e)
        | `Replace (r, `Literal s) ->
            let (o, r) = o#regex r in
              (o, `Replace (r, `Literal s))
        | `Replace (r, `Splice e) ->
            let (o, r) = o#regex r in
            let (o, e, _) = o#phrase e in
              (o, `Replace (r, `Splice e))

    method program : program -> ('self_type * program * Types.datatype option) =
      fun (bs, e) ->
        let (o, bs) = listu o (fun o -> o#binding) bs in
        let (o, e, t) = option o (fun o -> o#phrase) e
        in (o, (bs, e), t)

    method phrasenode : phrasenode -> ('self_type * phrasenode * Types.datatype) =
      function
      | `Constant c -> let (o, c, t) = o#constant c in (o, (`Constant c), t)
      | `Var var -> (o, `Var var, o#lookup_type var)
      | `FunLit (Some argss, lin, lam) ->
          let inner_e = snd (try last argss with Invalid_argument s -> raise (Invalid_argument ("@" ^ s))) in
          let (o, lam, rt) = o#funlit inner_e lam in
          let (o, t) =
            List.fold_right
              (fun (args, effects) (o, rt) ->
                 let (o, args) = o#datatype args in
                 let (o, effects) = o#row effects in
                   (o, `Function (args, effects, rt)))
              argss
              (o, rt)
          in
            (o, `FunLit (Some argss, lin, lam), t)
      | `Spawn (body, Some inner_effects) ->
          (* bring the inner effects into scope, then restore the
             environments afterwards *)
          let envs = o#backup_envs in
          let (o, inner_effects) = o#row inner_effects in
          let process_type = `Application (Types.process, [`Row inner_effects]) in
          let o = o#with_effects inner_effects in
          let (o, body, _) = o#phrase body in
          let o = o#restore_envs envs in
            (o, (`Spawn (body, Some inner_effects)), process_type)
      | `SpawnWait (body, Some inner_effects) ->
          (* bring the inner effects into scope, then restore the
             environments afterwards *)
          let envs = o#backup_envs in
          let (o, inner_effects) = o#row inner_effects in
          let o = o#with_effects inner_effects in
          let (o, body, body_type) = o#phrase body in
          let o = o#restore_envs envs in
            (o, `SpawnWait (body, Some inner_effects), body_type)
      | `Select (l, e) ->
         let (o, e, t) = o#phrase e in
         (o, (`Select (l, e)), TypeUtils.select_type l t)
      | `Offer (e, bs, Some t) ->
          let (o, e, _) = o#phrase e in
          let (o, bs) =
            listu o
              (fun o (p, e) ->
                 let (o, p) = o#pattern p in
                 let (o, e, _) = o#phrase e in (o, (p, e)))
              bs in
          let (o, t) = o#datatype t in
            (o, `Offer (e, bs, Some t), t)
      | `Query (range, body, Some t) ->
          let (o, range) =
            optionu o
              (fun o (limit, offset) ->
                 let (o, limit, _) = o#phrase limit in
                 let (o, offset, _) = o#phrase offset in
                   (o, (limit, offset)))
              range in
          let (o, body, _) = o#phrase body in
          let (o, t) = o#datatype t in
            (o, (`Query (range, body, Some t)), t)
      | `ListLit (es, Some t) ->
          let (o, es, _) = list o (fun o -> o#phrase) es in
          let (o, t) = o#datatype t in
            (o, `ListLit (es, Some t), Types.make_list_type t)
      | `RangeLit (e1, e2) ->
          let (o, e1, _) = o#phrase e1 in
          let (o, e2, _) = o#phrase e2 in
            (o, `RangeLit (e1, e2), Types.make_list_type Types.int_type)
      | `Iteration (gens, body, cond, orderby) ->
          let (o, gens) = listu o (fun o -> o#iterpatt) gens in
          let (o, body, t) = o#phrase body in
          let (o, cond, _) = option o (fun o -> o#phrase) cond in
          let (o, orderby, _) = option o (fun o -> o#phrase) orderby in
            (o, `Iteration (gens, body, cond, orderby), t)
      | `Escape (b, e) ->
          let envs = o#backup_envs in
          let (o, b) = o#binder b in
          let (o, e, t) = o#phrase e in
          let o = o#restore_envs envs in
            (o, `Escape (b, e), t)
      | `Section sec -> (o, `Section sec, type_section var_env sec)
      | `Conditional (p, e1, e2) ->
          let (o, p, _) = o#phrase p in
          let (o, e1, t) = o#phrase e1 in
          let (o, e2, _) = o#phrase e2
          in (o, `Conditional (p, e1, e2), t)
      | `Block (bs, e) ->
          let envs = o#backup_envs in
          let (o, bs) = listu o (fun o -> o#binding) bs in
          let (o, e, t) = o#phrase e in
          let o = o#restore_envs envs in
            {< var_env=var_env >}, `Block (bs, e), t
      | `InfixAppl ((tyargs, op), e1, e2) ->
          let (o, op, t) = o#binop op in
            check_type_application
              (`InfixAppl ((tyargs, op), e1, e2), t)
              (fun () ->
                 let t = TypeUtils.return_type (Instantiate.apply_type t tyargs) in
                 let (o, e1, _) = o#phrase e1 in
                 let (o, e2, _) = o#phrase e2 in
                   (o, `InfixAppl ((tyargs, op), e1, e2), t))
      | `Regex r ->
          let (o, r) = o#regex r in
            (o, `Regex r, Instantiate.alias "Regex" [] tycon_env)
      | `UnaryAppl ((tyargs, op), e) ->
          let (o, op, t) = o#unary_op op in
            check_type_application
              (`UnaryAppl ((tyargs, op), e), t)
              (fun () ->
                 let t = TypeUtils.return_type (Instantiate.apply_type t tyargs) in
                 let (o, e, _) = o#phrase e in
                   (o, `UnaryAppl ((tyargs, op), e), t))
      | `FnAppl (f, args) ->
          let (o, f, ft) = o#phrase f in
          let (o, args, _) = list o (fun o -> o#phrase) args in
            (o, `FnAppl (f, args), TypeUtils.return_type ft)
      | `TAbstr (tyvars, e) ->
          let outer_tyvars = o#backup_quantifiers in
          let (o, qs) = o#quantifiers (Types.unbox_quantifiers tyvars) in
          let (o, e, t) = o#phrase e in
          let o = o#restore_quantifiers outer_tyvars in
          let t = Types.for_all (qs, t) in
            (o, tabstr (qs, fst e), t)
      | `TAppl (e, tyargs) ->
          let (o, e, t) = o#phrase e in
            check_type_application
              (`TAppl (e, tyargs), t)
              (fun () ->
                 let t = Instantiate.apply_type t tyargs in
                   (o, `TAppl (e, tyargs), t))
      | `TupleLit [e] ->
          (* QUESTION:

             Why do we type 1-tuples as if they aren't tuples?
          *)
          let (o, e, t) = o#phrase e in
            (o, `TupleLit [e], t)
      | `TupleLit es ->
          let (o, es, ts) = list o (fun o -> o#phrase) es in
            (o, `TupleLit es, Types.make_tuple_type ts)
      | `RecordLit (fields, base) ->
          let (o, fields, field_types) =
            let rec list o =
              function
                | [] -> (o, [], StringMap.empty)
                | (name, e)::fields ->
                    let (o, e, t) = o#phrase e in
                    let (o, fields, field_types) = list o fields in
                      (o,
                       (name, e)::fields,
                       StringMap.add name t field_types)
            in
              list o fields in
          let (o, base, base_type) = option o (fun o -> o#phrase) base in
          let t =
            match base_type with
              | None -> Types.make_record_type field_types
              | Some t ->
                  begin
                    match TypeUtils.concrete_type t with
                      | `Record row ->
                          `Record (Types.extend_row field_types row)
                      | t ->
                          Debug.print ("bad t: " ^ Types.string_of_datatype t);
                          assert false
                  end
          in
            (o, `RecordLit (fields, base), t)
      | `Projection (e, name) ->
          let (o, e, t) = o#phrase e in
            (o, `Projection (e, name), TypeUtils.project_type name t)
      | `With (e, fields) ->
          let (o, e, t) = o#phrase e in
          let (o, fields) =
            let rec list o =
              function
                | [] -> (o, [])
                | (name, e)::fields ->
                    let (o, e, _) = o#phrase e in
                    let (o, fields) = list o fields in
                      (o, (name, e)::fields)
            in
              list o fields
          in
            (o, `With (e, fields), t)
      | `TypeAnnotation (e, ann_type) ->
          let (o, e, _) = o#phrase e in
          let (o, ann_type) = o#datatype' ann_type in
          let (_, Some t) = ann_type in
            (o, `TypeAnnotation (e, ann_type), t)
      | `Upcast (e, to_type, from_type) ->
          let (o, e, _) = o#phrase e in
          let (o, to_type) = o#datatype' to_type in
          let (o, from_type) = o#datatype' from_type in
          let (_, Some t) = to_type in
            (o, `Upcast (e, to_type, from_type), t)
      | `ConstructorLit (name, e, Some t) ->
          let (o, e, _) = option o (fun o -> o#phrase) e in
          let (o, t) = o#datatype t in
            (o, `ConstructorLit (name, e, Some t), t)
      | `Switch (v, cases, Some t) ->
          let (o, v, _) = o#phrase v in
          let (o, cases) =
            listu o
              (fun o (p, e) ->
                 let (o, p) = o#pattern p in
                 let (o, e, _) = o#phrase e in (o, (p, e)))
              cases in
          let (o, t) = o#datatype t in
            (o, `Switch (v, cases, Some t), t)
      | `Receive (cases, Some t) ->
          let (o, cases) =
            listu o
              (fun o (p, e) ->
                 let (o, p) = o#pattern p in
                 let (o, e, _) = o#phrase e in (o, (p, e)))
              cases in
          let (o, t) = o#datatype t in
            (o, `Receive (cases, Some t), t)
      | `DatabaseLit (name, (driver, args)) ->
          let (o, name, _) = o#phrase name in
          let (o, driver, _) = option o (fun o -> o#phrase) driver in
          let (o, args, _) = option o (fun o -> o#phrase) args in
            (o, `DatabaseLit (name, (driver, args)), `Primitive `DB)
      | `TableLit (name, (dtype, Some (read_row, write_row, needed_row)), constraints, db) ->
          let (o, name, _) = o#phrase name in
          let (o, db, _) = o#phrase db in
          let (o, dtype) = o#sugar_datatype dtype in
          let (o, read_row) = o#datatype read_row in
          let (o, write_row) = o#datatype write_row in
          let (o, needed_row) = o#datatype needed_row in
            (o, `TableLit (name, (dtype, Some (read_row, write_row, needed_row)), constraints, db), `Table (read_row, write_row, needed_row))
      | `DBDelete (p, from, where) ->
          let (o, from, _) = o#phrase from in
          let (o, p) = o#pattern p in
            (* BUG:

               We should really reset the environment: variables bound
               by p shouldn't be visible in subsequent expression.

               The same applies to `DBUpdate and `Iteration.
            *)
          let (o, where, _) = option o (fun o -> o#phrase) where in
            (o, `DBDelete (p, from, where), Types.unit_type)
      | `DBInsert (into, labels, values, id) ->
          let (o, into, _) = o#phrase into in
          let (o, values, _) = o#phrase values in
          let (o, id, _) = option o (fun o -> o#phrase) id in
            (o, `DBInsert (into, labels, values, id), Types.unit_type)
      | `DBUpdate (p, from, where, set) ->
          let (o, from, _) = o#phrase from in
          let (o, p) = o#pattern p in
          let (o, where, _) = option o (fun o -> o#phrase) where in
          let (o, set) =
            listu o
              (fun o (name, value) ->
                 let (o, value, _) = o#phrase value in (o, (name, value)))
              set
          in
            (o, `DBUpdate (p, from, where, set), Types.unit_type)
      | `Xml (tag, attrs, attrexp, children) ->
          let (o, attrs) =
            listu o
              (fun o (name, value) ->
                 let (o, value, _) = list o (fun o -> o#phrase) value in
                   (o, (name, value)))
              attrs in
          let (o, attrexp, _) = option o (fun o -> o#phrase) attrexp in
          let (o, children, _) = list o (fun o -> o#phrase) children in
            (o, `Xml (tag, attrs, attrexp, children), Types.xml_type)
      | `TextNode s -> (o, `TextNode s, Types.xml_type)
      | `Formlet (body, yields) ->
          let (o, body, _) = o#phrase body in
            (* ensure that the formlet bindings are only in scope in the
               yields clause *)
          let o = {< var_env=TyEnv.extend (o#get_var_env ()) (o#get_formlet_env ());
                     formlet_env=formlet_env >} in
          let (o, yields, t) = o#phrase yields in
          let o = {< var_env=var_env >} in
            (o, `Formlet (body, yields), Instantiate.alias "Formlet" [`Type t] tycon_env)
      | `Page e -> let (o, e, _) = o#phrase e in (o, `Page e, Instantiate.alias "Page" [] tycon_env)
      | `FormletPlacement (f, h, attributes) ->
          let (o, f, _) = o#phrase f in
          let (o, h, _) = o#phrase h in
          let (o, attributes, _) = o#phrase attributes in
            (o, `FormletPlacement (f, h, attributes), Types.xml_type)
      | `PagePlacement e ->
          let (o, e, _) = o#phrase e in (o, `PagePlacement e, Types.xml_type)
      | `FormBinding (f, p) ->
          let (o, f, _) = o#phrase f in
            (* add the formlet bindings to the formlet environment *)
          let o = {< var_env=TyEnv.empty >} in
          let (o, p) = o#pattern p in
          let o = {< var_env=var_env;
                     formlet_env=TyEnv.extend formlet_env (o#get_var_env())>} in
            (o, `FormBinding (f, p), Types.xml_type)
      | e -> failwith ("oops: "^Show.show show_phrasenode e)

    method phrase : phrase -> ('self_type * phrase * Types.datatype) =
      fun (e, pos) ->
        let (o, e, t) = o#phrasenode e in (o, (e, pos), t)

    method patternnode : patternnode -> ('self_type * patternnode) =
      function
      | `Any -> (o, `Any)
      | `Nil -> (o, `Nil)
      | `Cons (p, ps) ->
          let (o, p) = o#pattern p in
          let (o, ps) = o#pattern ps in (o, `Cons (p, ps))
      | `List p ->
          let (o, p) = listu o (fun o -> o#pattern) p in (o, `List p)
      | `Variant (name, p) ->
          let (o, p) = optionu o (fun o -> o#pattern) p
          in (o, `Variant (name, p))
      | `Negative name -> (o, `Negative name)
      | `Record (fields, rest) ->
          let (o, fields) =
            listu o
              (fun o (name, p) ->
                 let (o, p) = o#pattern p in (o, (name, p)))
              fields in
          let (o, rest) = optionu o (fun o -> o#pattern) rest
          in (o, `Record (fields, rest))
      | `Tuple ps ->
          let (o, ps) = listu o (fun o -> o#pattern) ps in (o, `Tuple ps)
      | `Constant c -> let (o, c, _) = o#constant c in (o, `Constant c)
      | `Variable x -> let (o, x) = o#binder x in (o, `Variable x)
      | `As (x, p) ->
          let (o, x) = o#binder x in
          let (o, p) = o#pattern p in (o, (`As (x, p)))
      | `HasType (p, t) ->
          let (o, p) = o#pattern p in (o, (`HasType (p, t)))

    method pattern : pattern -> ('self_type * pattern) =
      fun (p, pos) ->
        let (o, p) = o#patternnode p in (o, (p, pos))

    method iterpatt : iterpatt -> ('self_type * iterpatt) =
      function
      | `List (p, e) ->
          let (o, e, _) = o#phrase e in
          let (o, p) = o#pattern p in
            (o, `List (p, e))
      | `Table (p, e) ->
          let (o, e, _) = o#phrase e in
          let (o, p) = o#pattern p in
           (o, `Table (p, e))

    method funlit : Types.row -> funlit -> ('self_type * funlit * Types.datatype) =
      fun inner_eff (pss, e) ->
        let envs = o#backup_envs in
        let (o, pss) = listu o (fun o -> listu o (fun o -> o#pattern)) pss in
        let o = o#with_effects inner_eff in
        let (o, e, t) = o#phrase e in
        let o = o#restore_envs envs in
          (o, (pss, e), t)

    method constant : constant -> ('self_type * constant * Types.datatype) =
      function
        | `Float v -> (o, `Float v, Types.float_type)
        | `Int v -> (o, `Int v, Types.int_type)
        | `String v -> (o, `String v, Types.string_type)
        | `Bool v -> (o, `Bool v, Types.bool_type)
        | `Char v -> (o, `Char v, Types.char_type)

    method quantifiers : Types.quantifier list -> ('self_type * Types.quantifier list) =
      fun qs -> (o, qs)
    method backup_quantifiers : IntSet.t = IntSet.empty
    method restore_quantifiers : IntSet.t -> 'self_type = fun _ -> o

    method rec_bodies :
      (binder * declared_linearity * ((tyvar list * (Types.datatype * Types.quantifier option list) option) * funlit) * location * datatype' option * position) list ->
      ('self_type *
         (binder * declared_linearity * ((tyvar list * (Types.datatype * Types.quantifier option list) option) * funlit) * location * datatype' option * position) list) =
      let outer_tyvars = o#backup_quantifiers in
      let rec list o =
        function
          | [] -> (o, [])
          | (f, lin, ((tyvars, Some (inner, extras)), lam), location, t, pos)::defs ->
              let (o, tyvars) = o#quantifiers tyvars in
              let (o, inner) = o#datatype inner in
              let inner_effects = fun_effects inner (fst lam) in
              let (o, lam, _) = o#funlit inner_effects lam in
              let o = o#restore_quantifiers outer_tyvars in
              let (o, defs) = list o defs in
                (o, (f, lin, ((tyvars, Some (inner, extras)), lam), location, t, pos)::defs)
      in
        list o

    method rec_activate_outer_bindings :
      (binder * declared_linearity * ((tyvar list * (Types.datatype * Types.quantifier option list) option) * funlit) * location * datatype' option * position) list ->
      ('self_type *
         (binder * declared_linearity * ((tyvar list * (Types.datatype * Types.quantifier option list) option) * funlit) * location * datatype' option * position) list) =
      let rec list o =
        function
          | [] -> o, []
          | (f, lin, body, location, t, pos)::defs ->
              let (o, f) = o#binder f in
              let (o, defs) = list o defs in
              let (o, t) = optionu o (fun o -> o#datatype') t in
                o, (f, lin, body, location, t, pos)::defs
      in
        list o

    method rec_activate_inner_bindings :
      (binder * declared_linearity * ((tyvar list * (Types.datatype * Types.quantifier option list) option) * funlit) * location * datatype' option * position) list ->
      'self_type =
      let bt (name, _, pos) t = (name, Some t, pos) in
      let rec list o =
        function
          | [] -> o
          | (f, _, ((_tyvars, Some (inner, _extras)), _lam), _location, _t, _pos)::defs ->
              let (o, _) = o#binder (bt f inner) in
                list o defs
      in
        list o

    method bindingnode : bindingnode -> ('self_type * bindingnode) =
      function
        | `Val (tyvars, p, e, location, t) ->
            let outer_tyvars = o#backup_quantifiers in
            let (o, tyvars) = o#quantifiers tyvars in
            let (o, e, _) = o#phrase e in
            let o = o#restore_quantifiers outer_tyvars in
            let (o, p) = o#pattern p in
            let (o, t) = optionu o (fun o -> o#datatype') t in
              (o, `Val (tyvars, p, e, location, t))
        | `Fun ((_, Some ft, _) as f, lin, (tyvars, lam), location, t) ->
            let outer_tyvars = o#backup_quantifiers in
            let (o, tyvars) = o#quantifiers tyvars in
            let inner_effects = fun_effects ft (fst lam) in
            let (o, lam, _) = o#funlit inner_effects lam in
            let o = o#restore_quantifiers outer_tyvars in
            let (o, f) = o#binder f in
            let (o, t) = optionu o (fun o -> o#datatype') t in
              (o, `Fun (f, lin, (tyvars, lam), location, t))
        | `Funs defs ->
            (* put the inner bindings in the environment *)
            let o = o#rec_activate_inner_bindings defs in

            (* transform the function bodies *)
            let (o, defs) = o#rec_bodies defs in

            (* put the outer bindings in the environment *)
            let o, defs = o#rec_activate_outer_bindings defs in
              (o, (`Funs defs))
      | `Foreign (f, language, t) ->
          let (o, f) = o#binder f in
            (o, `Foreign (f, language, t))
      | `Include _ ->
          failwith "Includes aren't supported yet"
      | `Type (name, vars, (_, Some dt)) as e ->
          let tycon_env = TyEnv.bind tycon_env (name, `Alias (List.map (snd ->- val_of) vars, dt)) in
            {< tycon_env=tycon_env >}, e
      | `Infix -> (o, `Infix)
      | `Exp e -> let (o, e, _) = o#phrase e in (o, `Exp e)

    method binding : binding -> ('self_type * binding) =
      fun (b, pos) ->
        let (o, b) = o#bindingnode b in (o, (b, pos))

    method binder : binder -> ('self_type * binder) =
      fun (name, Some t, pos) ->
        let var_env = TyEnv.bind var_env (name, t) in
          ({< var_env=var_env >}, (name, Some t, pos))
  end<|MERGE_RESOLUTION|>--- conflicted
+++ resolved
@@ -12,11 +12,7 @@
         let rhob, (fields, rho, false) = Types.fresh_row_quantifier (`Any, `Any) in
         let eb, e = Types.fresh_row_quantifier (`Any, `Any) in
 
-<<<<<<< HEAD
-        let r = `Record (StringMap.add label (`Present, a) fields, rho, false) in
-=======
-        let r = `Record (StringMap.add label (`Present a) fields, rho) in
->>>>>>> 8b62ab56
+        let r = `Record (StringMap.add label (`Present a) fields, rho, false) in
           `ForAll (Types.box_quantifiers [ab; rhob; eb],
                    `Function (Types.make_tuple_type [r], e, a))
     | `Name var -> TyEnv.lookup env var
