(*pp deriving *)
(** Monadic IR *)

open Notfound

open Utility
open PP

type num = Num.num

type scope = Var.scope
  deriving (Show)
(* term variables *)
type var = Var.var
  deriving (Show, Eq, Typeable, Pickle, Dump)
type var_info = Var.var_info
  deriving (Show)
type binder = Var.binder
  deriving (Show)

(* type variables *)
type tyvar = Types.quantifier
  deriving (Show)
type tyarg = Types.type_arg
  deriving (Show)

type name = string
  deriving (Show)

type name_set = Utility.stringset
  deriving (Show)
type 'a name_map = 'a Utility.stringmap
  deriving (Show)

type 'a var_map = 'a Utility.intmap
  deriving (Show)

type language = string
  deriving (Show)

let var_of_binder (x, _) = x

type constant = Constant.constant
  deriving (Show)

type location = Sugartypes.location
  deriving (Show)

type value =
  [ `Constant of constant
  | `Variable of var
  | `Extend of (value name_map * value option)
  | `Project of (name * value)
  | `Erase of (name_set * value)
  | `Inject of (name * value * Types.datatype)

  | `TAbs of tyvar list * value
  | `TApp of value * tyarg list

  | `XmlNode of (name * value name_map * value list)
  | `ApplyPure of (value * value list)

  | `Closure of var * value

  | `Coerce of (value * Types.datatype)
  ]
and tail_computation =
  [ `Return of (value)
  | `Apply of (value * value list)
<<<<<<< HEAD
		
=======
  (* | `ApplyClosure of (value * value list) *)

>>>>>>> 2ade0e33
  | `Special of special

  | `Case of (value * (binder * computation) name_map * (binder * computation) option)
  | `If of (value * computation * computation)
  ]
and fun_def = binder * (tyvar list * binder list * computation) * binder option * location
and binding =
  [ `Let of binder * (tyvar list * tail_computation)
  | `Fun of fun_def
  | `Rec of fun_def list
  | `Alien of (binder * language)
  | `Module of (string * binding list option) ]
and special =
  [ `Wrong of Types.datatype
  | `Database of value
  | `Table of (value * value * (Types.datatype * Types.datatype * Types.datatype))
  | `Query of (value * value) option * computation * Types.datatype
  | `Update of (binder * value) * computation option * computation
  | `Delete of (binder * value) * computation option
  | `CallCC of (value)
  | `Select of (name * value)
  | `Choice of (value * (binder * computation) name_map)
  | `Handle of (value * (binder * computation) name_map * bool)
  | `DoOperation of (name * value list * Types.datatype) ]
and computation = binding list * tail_computation
  deriving (Show)

let binding_scope : binding -> scope =
  function
  | `Let (b, _)
  | `Fun (b, _, _, _)
  | `Rec ((b, _, _, _)::_)
  | `Alien (b, _) -> Var.scope_of_binder b
  | `Module _ -> assert false

let binder_of_fun_def (fb, def, xs, scope) = fb

let tapp (v, tyargs) =
  match tyargs with
    | [] -> v
    | _ -> `TApp (v, tyargs)

let letm (b, tc) = `Let (b, ([], tc))
let letmv (b, v) = letm (b, `Return v)
(*let letv (b, v) = `Let (b, `Return v)*)

let rec is_atom =
  function
    | `Constant (`Bool _)
    | `Constant (`Int _)
    | `Constant (`Char _)
    | `Constant (`Float _)
    | `Variable _ -> true
(*
  This can only be an atom if
  Erase is just an upcast, and our language
  is properly parametric.
*)
(*    | `Erase (_, v) *)
    | `Coerce (v, _) -> is_atom v
    | _ -> false

let with_bindings bs' (bs, tc) = (bs' @ bs, tc)

type program = computation
  deriving (Show)

let string_of_var = string_of_int

let string_of_value _ = "[VALUE]"
let string_of_tail_computation _ = "[TAIL_COMPUTATION]"
let string_of_binding _ = "[BINDING]"
let string_of_special _ = "[SPECIAL]"
let string_of_computation _ = "[COMPUTATION]"
let string_of_program _ = "[PROGRAM]"

(** Traversal with type reconstruction

    Essentially this is a map-fold operation over the IR datatypes
    that also constructs the type as it goes along (using type
    annotations on binders).
*)
module type TRANSFORM =
sig
  type environment = Types.datatype Env.Int.t

  class visitor : environment ->
  object ('self_type)
    val tyenv : environment

    method private lookup_type : var -> Types.datatype
    method constant : constant -> (constant * Types.datatype * 'self_type)
    method optionu :
      'a.
      ('self_type -> 'a -> ('a * 'self_type)) ->
      'a option -> 'a option * 'self_type
    method option :
      'a.
      ('self_type -> 'a -> ('a * Types.datatype * 'self_type)) ->
      'a option -> 'a option * Types.datatype option * 'self_type
    method list :
      'a.
      ('self_type -> 'a -> ('a * Types.datatype * 'self_type)) ->
      'a list -> 'a list * Types.datatype list * 'self_type
    method name_map :
      'a.
      ('self_type -> 'a -> ('a * Types.datatype * 'self_type)) ->
      'a name_map -> 'a name_map * Types.datatype name_map * 'self_type
    method var_map :
      'a.
      ('self_type -> 'a -> ('a * Types.datatype * 'self_type)) ->
      'a var_map -> 'a var_map * Types.datatype var_map * 'self_type
    method var : var -> (var * Types.datatype * 'self_type)
    (* method closure_var : var -> (var * Types.datatype * 'self_type) *)
    method value : value -> (value * Types.datatype * 'self_type)

    method tail_computation :
      tail_computation -> (tail_computation * Types.datatype * 'self_type)
    method special : special -> (special * Types.datatype * 'self_type)
    method bindings : binding list -> (binding list * 'self_type)
    method computation : computation -> (computation * Types.datatype * 'self_type)
    method binding : binding -> (binding * 'self_type)
    method binder : binder -> (binder * 'self_type)
    (* method closure_binder : binder -> (binder * 'self_type) *)

    method program : program -> (program * Types.datatype * 'self_type)

    method get_type_environment : environment
  end
end

module Transform : TRANSFORM =
struct
  open Types
  open TypeUtils

  type environment = datatype Env.Int.t

  let info_type (t, _, _) = t

  let deconstruct f t = f t

  module Env = Env.Int

  class visitor (tyenv : environment) =
  object ((o : 'self_type))
    val tyenv = tyenv
    (* val cenv = Env.empty *)

    method private lookup_type : var -> datatype = fun var ->
      Env.lookup tyenv var

    (* method private lookup_closure_type : var -> datatype = fun var -> *)
    (*   Env.lookup cenv var *)

    method constant : constant -> (constant * datatype * 'self_type) = fun c ->
      match c with
        | `Bool _ -> c, bool_type, o
        | `Int _ -> c, int_type, o
        | `Char _ -> c, char_type, o
        | `String _ -> c, string_type, o
        | `Float _ -> c, float_type, o

    method optionu :
      'a.
      ('self_type -> 'a -> ('a * 'self_type)) ->
      'a option -> 'a option * 'self_type =
      fun f v ->
        match v with
          | None -> None, o
          | Some v ->
              let v, o = f o v in
                Some v, o

    method option :
      'a.
      ('self_type -> 'a -> ('a * datatype * 'self_type)) ->
      'a option -> 'a option * datatype option * 'self_type =
      fun f v ->
        match v with
          | None -> None, None, o
          | Some v ->
              let v, t, o = f o v in
                Some v, Some t, o

    method list :
      'a.
      ('self_type -> 'a -> ('a * datatype * 'self_type)) ->
      'a list -> 'a list * datatype list * 'self_type =
      fun f v ->
        let vs, ts, o =
          List.fold_left
            (fun (vs, ts, o) v ->
               let (v, t, o) = f o v in
                 v::vs, t::ts, o)
            ([], [], o)
            v
        in
          List.rev vs, List.rev ts, o

    method name_map :
      'a.
      ('self_type -> 'a -> ('a * datatype * 'self_type)) ->
      'a name_map -> 'a name_map * datatype name_map * 'self_type =
      fun f vmap ->
        StringMap.fold
          (fun name v (vmap, tmap, o) ->
             let (v, t, o) = f o v in
               (StringMap.add name v vmap,
                StringMap.add name t tmap,
                o))
          vmap
          (StringMap.empty, StringMap.empty, o)

    method var_map :
      'a.
      ('self_type -> 'a -> ('a * datatype * 'self_type)) ->
      'a var_map -> 'a var_map * datatype var_map * 'self_type =
      fun f vmap ->
        IntMap.fold
          (fun name v (vmap, tmap, o) ->
             let (v, t, o) = f o v in
               (IntMap.add name v vmap,
                IntMap.add name t tmap,
                o))
          vmap
          (IntMap.empty, IntMap.empty, o)

    method var : var -> (var * datatype * 'self_type) =
      fun var -> (var, o#lookup_type var, o)

    (* method closure_var : var -> (var * datatype * 'self_type) = *)
    (*   fun var -> (var, o#lookup_closure_type var, o) *)

    method value : value -> (value * datatype * 'self_type) =
      function
        | `Constant c -> let (c, t, o) = o#constant c in `Constant c, t, o
        | `Variable x -> let (x, t, o) = o#var x in `Variable x, t, o
        (* | `ClosureVar x -> let (x, t, o) = o#closure_var x in `ClosureVar x, t, o *)
        | `Extend (fields, base) ->
            let (fields, field_types, o) = o#name_map (fun o -> o#value) fields in
            let (base, base_type, o) = o#option (fun o -> o#value) base in

            let t =
              match base_type with
                | None -> make_record_type field_types
                | Some t ->
                    begin
                      match TypeUtils.concrete_type t with
                        | `Record row ->
                            `Record (extend_row field_types row)
                        | _ -> assert false
                    end
            in
              `Extend (fields, base), t, o
        | `Project (name, v) ->
            let (v, vt, o) = o#value v in
              `Project (name, v), deconstruct (project_type name) vt, o
        | `Erase (names, v) ->
            let (v, vt, o) = o#value v in
            let t = deconstruct (erase_type names) vt in
              `Erase (names, v), t, o
        | `Inject (name, v, t) ->
            let v, _vt, o = o#value v in
              `Inject (name, v, t), t, o
        | `TAbs (tyvars, v) ->
            let v, t, o = o#value v in
            let t = Types.for_all (tyvars, t) in
              `TAbs (tyvars, v), t, o
        | `TApp (v, ts) ->
            let v, t, o = o#value v in
              begin try
                let t = Instantiate.apply_type t ts in
                  `TApp (v, ts), t, o
              with
                  Instantiate.ArityMismatch ->
                    prerr_endline ("Arity mismatch in type application (Ir.Transform)");
                    prerr_endline ("expression: "^Show_value.show (`TApp (v, ts)));
                    prerr_endline ("type: "^Types.string_of_datatype t);
                    prerr_endline ("tyargs: "^String.concat "," (List.map Types.string_of_type_arg ts));
                    failwith "fatal internal error"
              end
        | `XmlNode (tag, attributes, children) ->
            let (attributes, attribute_types, o) = o#name_map (fun o -> o#value) attributes in
            let (children, children_types, o) = o#list (fun o -> o#value) children in

              (*
                let _ = assert (StringMap.for_all (fun t -> t=string_type) attribute_types) in
                let _ = assert (List.for_all (fun t -> t=xml_type) children_types) in
              *)
              `XmlNode (tag, attributes, children), xml_type, o
        | `ApplyPure (f, args) ->
            let (f, ft, o) = o#value f in
            let (args, arg_types, o) = o#list (fun o -> o#value) args in
              (* TODO: check arg types match *)
              `ApplyPure (f, args), deconstruct return_type ft, o
        | `Closure (f, z) ->
            let (f, t, o) = o#var f in
            let (z, _, o) = o#value z in
              (* TODO: check that closure environment types match expectations for f *)
              `Closure (f, z), t, o
        | `Coerce (v, t) ->
            let v, vt, o = o#value v in
            (* TODO: check that vt <: t *)
              `Coerce (v, t), t, o

    method tail_computation :
      tail_computation -> (tail_computation * datatype * 'self_type) =
      function
          (* TODO: type checking *)
        | `Return v ->
            let v, t, o = o#value v in
              `Return v, t, o
        | `Apply (f, args) ->
            let f, ft, o = o#value f in
            let args, arg_types, o = o#list (fun o -> o#value) args in
              (* TODO: check arg types match *)
              `Apply (f, args), deconstruct return_type ft, o
        (* | `ApplyClosure (f, args) -> *)
        (*     let f, ft, o = o#value f in *)
        (*     let args, arg_types, o = o#list (fun o -> o#value) args in *)
        (*     (\* TODO: check arg types match *\) *)
        (*     (\* TOOD: add closure type *\) *)
        (*       `ApplyClosure (f, args), deconstruct return_type ft, o *)
        | `Special special ->
            let special, t, o = o#special special in
              `Special special, t, o

        | `Case (v, cases, default) ->
            let v, _, o = o#value v in
            let cases, case_types, o =
              o#name_map
                (fun o (b, c) ->
                   let b, o = o#binder b in
                   let c, t, o = o#computation c in
                     (b, c), t, o) cases in
            let default, default_type, o =
              o#option (fun o (b, c) ->
                          let b, o = o#binder b in
                          let c, t, o = o#computation c in
                            (b, c), t, o) default in
            let t =
              if not (StringMap.is_empty case_types) then
                (StringMap.to_alist ->- List.hd ->- snd) case_types
              else
                val_of default_type
            in
              `Case (v, cases, default), t, o
        | `If (v, left, right) ->
            let v, _, o = o#value v in
            let left, t, o = o#computation left in
            let right, _, o = o#computation right in
              `If (v, left, right), t, o

    method special : special -> (special * datatype * 'self_type) =
      function
        | `Wrong t -> `Wrong t, t, o
        | `Database v ->
            let v, _, o = o#value v in
              `Database v, `Primitive `DB, o
        | `Table (db, table_name, tt) ->
            let db, _, o = o#value db in
            let table_name, _, o = o#value table_name in
              `Table (db, table_name, tt), `Table tt, o
        | `Query (range, e, t) ->
            let range, o =
              o#optionu
                (fun o (limit, offset) ->
                   let limit, _, o = o#value limit in
                   let offset, _, o = o#value offset in
                     (limit, offset), o)
                range in
            let e, t, o = o#computation e in
              `Query (range, e, t), t, o
        | `Update ((x, source), where, body) ->
            let source, _, o = o#value source in
            let x, o = o#binder x in
            let where, _, o = o#option (fun o -> o#computation) where in
            let body, _, o = o#computation body in
              `Update ((x, source), where, body), Types.unit_type, o
        | `Delete ((x, source), where) ->
            let source, _, o = o#value source in
            let x, o = o#binder x in
            let where, _, o = o#option (fun o -> o#computation) where in
              `Delete ((x, source), where), Types.unit_type, o
        | `CallCC v ->
            let v, t, o = o#value v in
              `CallCC v, deconstruct return_type t, o
        | `Select (l, v) ->
           let v, t, o = o#value v in
           `Select (l, v), t, o
        | `Choice (v, bs) ->
           let v, _, o = o#value v in
           let bs, branch_types, o =
             o#name_map (fun o (b, c) ->
                         let b, o = o#binder b in
                         let c, t, o = o#computation c in
                         (b, c), t, o) bs in
           let t = (StringMap.to_alist ->- List.hd ->- snd) branch_types in
           `Choice (v, bs), t, o
	(* Input arguments: (value, (binder, computation)) 
         * Boilerplate code: Basically, this turns out to be similar to how we handle Choice above. *)
	| `Handle (v, bs, isclosed) ->
	   let (v, _, o) = o#value v in
	   let (bs, branch_types, o) =
	     o#name_map (fun o (b, c) ->
			 let (b, o) = o#binder b in
			 let (c, t, o) = o#computation c in
			 (b, c), t, o)
			bs
	   in
    	   let t = (StringMap.to_alist ->- List.hd ->- snd) branch_types in
	   `Handle (v, bs, isclosed), t, o
	| `DoOperation (name, vs, t) ->
	   (* FIXME: the typing isn't right here for non-zero argument
	   operations *)
	   let (vs, _, o) = o#list (fun o -> o#value) vs in
	   (`DoOperation (name, vs, t), t, o)

    method bindings : binding list -> (binding list * 'self_type) =
      fun bs ->
        let bs, o =
          List.fold_left
            (fun (bs, o) b ->
               let (b, o) = o#binding b in
                 (b::bs, o))
            ([], o)
            bs
        in
          List.rev bs, o

    method computation : computation -> (computation * datatype * 'self_type) =
      fun (bs, tc) ->
        let bs, o = o#bindings bs in
        let tc, t, o = o#tail_computation tc in
          (bs, tc), t, o

    method binding : binding -> (binding * 'self_type) =
      function
        | `Let (x, (tyvars, tc)) ->
            let x, o = o#binder x in
            let tc, t, o = o#tail_computation tc in
              `Let (x, (tyvars, tc)), o
        | `Fun (f, (tyvars, xs, body), z, location) ->
            let xs, body, z, o =
              let (z, o) = o#optionu (fun o -> o#binder) z in
              let (xs, o) =
                List.fold_right
                  (fun x (xs, o) ->
                     let x, o = o#binder x in
                       (x::xs, o))
                  xs
                  ([], o) in
              let body, _, o = o#computation body in
                xs, body, z, o in
            let f, o = o#binder f in
              (* TODO: check that xs and body match up with f *)
              `Fun (f, (tyvars, xs, body), z, location), o
        | `Rec defs ->
            (* it's important to traverse the function binders first in
               order to make sure they're in scope for all of the
               function bodies *)
            let _, o =
              List.fold_right
                (fun (f, _, _, _) (fs, o) ->
                   let f, o = o#binder f in
                     (f::fs, o))
                defs
                ([], o) in

            let defs, o =
              List.fold_left
                (fun (defs, (o : 'self_type)) (f, (tyvars, xs, body), z, location) ->
                   let (z, o) = o#optionu (fun o -> o#binder) z in
                   let xs, o =
                     List.fold_right
                       (fun x (xs, o) ->
                          let (x, o) = o#binder x in
                            (x::xs, o))
                       xs
                       ([], o) in
                  let body, _, o = o#computation body in
                    (f, (tyvars, xs, body), z, location)::defs, o)
                ([], o)
                defs in
            let defs = List.rev defs in
              `Rec defs, o
        | `Alien (x, language) ->
            let x, o = o#binder x in
              `Alien (x, language), o
        | `Module (name, defs) ->
            let defs, o =
              match defs with
                | None -> None, o
                | Some defs ->
                    let defs, o = o#bindings defs
                    in
                      Some defs, o
            in
              `Module (name, defs), o

    method binder : binder -> (binder * 'self_type) =
      fun (var, info) ->
        let tyenv = Env.bind tyenv (var, info_type info) in
          (var, info), {< tyenv=tyenv >}

    method program : program -> (program * datatype * 'self_type) = o#computation

    method get_type_environment : environment = tyenv
  end
end

module Inline =
struct
  let rec is_inlineable_value =
    function
      | v when is_atom v -> true
      | `Project (_, v)
      | `Erase (_, v)
      | `Inject (_, v, _)
      | `TAbs (_, v)
      | `TApp (v, _) -> is_inlineable_value v
      | _ -> false

  let inliner tyenv env =
  object (o)
    inherit Transform.visitor(tyenv) as super

    val env = env

    method with_env env =
      {< env = env >}

    method value =
      function
        | `Variable var when IntMap.mem var env -> IntMap.find var env, o#lookup_type var, o
        | v -> super#value v

    method bindings =
      function
        | b :: bs ->
            let b, o = o#binding b in
              begin
                match b with
                  | `Let ((x, (_, _, `Local)), (tyvars, `Return v)) when is_inlineable_value v ->
                      let v =
                        match tyvars with
                          | [] -> v
                          | tyvars -> `TAbs (tyvars, v)
                      in
                        (o#with_env (IntMap.add x (fst3 (o#value v)) env))#bindings bs
                  | _ ->
                      let bs, o = o#bindings bs in
                        b :: bs, o
              end
        | [] -> [], o
  end

  let program typing_env p =
    fst3 ((inliner typing_env IntMap.empty)#computation p)
end

(*
  Eliminate dead functions and value bindings.

  Currently this is rather basic. It only does one pass, and it only
  eliminates variables in the following situations:

    - never used anywhere
    - only used recursively, but not mutually recursively
    - only used mutually recursively, and all the other mutually
    recursive bindings are only used mutually recursively

  If we partition mutually recursive bindings into strongly connected
  components beforehand then this will help eliminate more recursive
  bindings.

  A much more effective approach is to use one of Appel and Jim's
  algorithms described in `Shrinking lambda reductions in linear
  time'.

  They describe three algorithms. All of them eliminate all dead
  variables (as well as inlining linear variables, though that aspect
  is neither here nor there really).

  The naive algorithm gathers a census of variable counts, uses it to
  perform inlining, and is applied repeatedly until there are no dead
  variables left.

  The improved algorithm does the same, but updates the census as it
  goes along (e.g. whenever it deletes a function it passes over the
  body of the function and adjusts the census to take account of any
  uses of variables that have just been deleted).

  Both the naive algorithm and the improved algorithm are quadratic in
  the worst case, though the improved algorithm works quite well in
  practice. The improved algorithm is used in SML/NJ and MLton, and it
  used to be used in SML.NET. Appel and Jim suggest just bounding the
  number of times the improved algorithm is iterated rather than
  trying to run it exhaustively. In all but pathological cases this
  gets rid of most dead functions.

  The graphical algorithm depends on a graphical representation of
  terms (connecting definitions to uses of variables). It takes linear
  time and is the algorithm now used in SML.NET. It is extremely fast
  in practice and eliminates all dead variables in one
  pass. Unfortunately our terms are represented as trees, so we cannot
  use this algorithm here.
*)
module ElimDeadDefs =
struct
  let show_rec_uses = Settings.add_bool("show_rec_uses", false, `User)

  let counter tyenv =
  object (o : 'self_type)
    inherit Transform.visitor(tyenv) as super

    val env = IntMap.empty
    val rec_env = IntMap.empty
    val mutrec_env = IntMap.empty

    method private with_env env =
      {< env = env >}

    method private with_rec_env recenv =
      {< rec_env = rec_env >}

    method private with_mutrec_env mutrec_env =
      {< mutrec_env = mutrec_env >}

    method with_envs (env, rec_env, mutrec_env) =
       (* This three-stage update is a workaround for a camlp4 parsing bug
          http://caml.inria.fr/mantis/view.php?id=4673
       *)
      ((o#with_env env)
         #with_rec_env rec_env)
         #with_mutrec_env mutrec_env

    method init (x, (_, name, _)) =
      o#with_env (IntMap.add x 0 env)

    method initrec (x, (_, name, _)) =
      o#with_envs (IntMap.add x 0 env, IntMap.add x (0, false) rec_env, IntMap.add x (0, true) mutrec_env)

    method set_rec_status f (r,m) =
      let (count, _) = IntMap.find f rec_env in
      let rec_env = IntMap.add f (count, r) rec_env in
      let (count, _) = IntMap.find f mutrec_env in
      let mutrec_env = IntMap.add f (count, m) mutrec_env in
        o#with_envs (env, rec_env, mutrec_env)

    method set_rec f =
      o#set_rec_status f (true, false)

    method set_mutrec f =
      o#set_rec_status f (false, true)

    method set_nonrec f =
      o#set_rec_status f (false, false)

    method set_nonrecs fs =
      IntSet.fold (fun f o -> o#set_nonrec f) fs o

    method inc x =
      if IntMap.mem x rec_env then
        let count = IntMap.find x env
        and rcount, ractive = IntMap.find x rec_env
        and mcount, mactive = IntMap.find x mutrec_env in
        let envs =
          match ractive, mactive with
            | false, false -> IntMap.add x (count+1) env, rec_env, mutrec_env
            | true, false -> env, IntMap.add x (rcount+1, ractive) rec_env, mutrec_env
            | false, true -> env, rec_env, IntMap.add x (mcount+1, mactive) mutrec_env
            | true, true -> assert false
        in
          o#with_envs envs
      else if IntMap.mem x env then
        o#with_env (IntMap.add x ((IntMap.find x env)+1) env)
      else
        o#with_env (IntMap.add x 1 env)

    method var =
      fun x ->
        if IntMap.mem x env then
          x, o#lookup_type x, o#inc x
        else
          super#var x

    method binding b =
      match b with
        | `Let (x, (tyvars, `Return _)) ->
            let b, o = super#binding b in
              b, o#init x
        | `Fun (f, (tyvars, _, _), _, _) ->
            let b, o = super#binding b in
              b, o#init f
        | `Rec defs ->
            let fs, o =
              List.fold_right
                (fun (f, _, _, _) (fs, o) ->
                   let f, o = o#binder f in
                     (IntSet.add (var_of_binder f) fs, o#initrec f))
                defs
                (IntSet.empty, o) in

            let defs, o =
              List.fold_left
                (fun (defs, (o : 'self_type)) (f, (tyvars, xs, body), z, location) ->
                   let z, o = o#optionu (fun o -> o#binder) z in
                   let xs, o =
                     List.fold_right
                       (fun x (xs, o) ->
                          let (x, o) = o#binder x in
                            (x::xs, o))
                       xs
                       ([], o) in
                   let o = o#set_rec (var_of_binder f) in
                   let body, _, o = o#computation body in
                   let o = o#set_mutrec (var_of_binder f) in
                     (f, (tyvars, xs, body), z, location)::defs, o)
                ([], o)
                defs in
            let o = o#set_nonrecs fs in
            let defs = List.rev defs in
              `Rec defs, o
        | _ ->
            super#binding b

    method get_envs () = (env, rec_env, mutrec_env)
  end

  let eliminator tyenv (env, rec_env, mutrec_env) =
  object (o)
    inherit Transform.visitor(tyenv) as super

    val env = env
    val rec_env = rec_env
    val mutrec_env = mutrec_env

    method is_dead x =
      IntMap.mem x env && (IntMap.find x env = 0)

    method is_dead_rec f =
      IntMap.mem f env && (IntMap.find f env = 0
          && (not (IntMap.mem f mutrec_env) || fst (IntMap.find f mutrec_env) = 0))

    method bindings =
      function
        | b :: bs ->
            begin
              let b, o = o#binding b in
                match b with
                  | `Let ((x, (_, name, _)), (_tyvars, _)) when o#is_dead x ->
                      o#bindings bs
                  | `Fun ((f, (_, name, _)), _, _, _) when o#is_dead f ->
                      o#bindings bs
                  | `Rec defs ->
                      Debug.if_set show_rec_uses (fun () -> "Rec block:");
                      let fs, defs =
                        List.fold_left
                          (fun (fs, defs) (((f, (_, name, _)), _, _, _) as def) ->
                             Debug.if_set show_rec_uses
                               (fun () ->
                                  "  (" ^ name ^ ") non-rec uses: "^string_of_int (IntMap.find f env)^
                                    ", rec uses: "^string_of_int (fst (IntMap.find f rec_env))^
                                    ", mut-rec uses: "^string_of_int (fst (IntMap.find f mutrec_env)));
                             if o#is_dead_rec f then fs, defs
                             else
                               IntSet.add f fs, def :: defs)
                          (IntSet.empty, [])
                          defs in

                      (*
                         If none of the mutually recursive bindings appear elsewhere
                         then we can delete them all.
                      *)
                      let defs =
                        if IntSet.for_all o#is_dead fs then []
                        else
                          List.rev defs
                      in
                        begin
                          match defs with
                            | [] -> o#bindings bs
                            | defs ->
                                let bs, o = o#bindings bs in
                                  `Rec defs :: bs, o
                        end
                  | _ ->
                      let bs, o = o#bindings bs in
                        b :: bs, o
            end
        | [] -> [], o
  end

  let count tyenv p =
    let _, _, o = (counter tyenv)#computation p in
      o#get_envs()

  let program tyenv p =
    let envs = count tyenv p in
    let p, _, _ = (eliminator tyenv envs)#computation p in
      p
end

<<<<<<< HEAD
(** Compute free variables *)
module FreeVars =
struct
  class visitor tenv bound_vars =
  object (o)
    inherit Transform.visitor(tenv) as super

    val free_vars = IntSet.empty
    val bound_vars = bound_vars

    method bound x =
      {< bound_vars = IntSet.add x bound_vars >}

    method free x =
      if IntSet.mem x bound_vars then o
      else {< free_vars = IntSet.add x free_vars >}

    method binder =
      fun b ->
        let b, o = super#binder b in
          b, o#bound (Var.var_of_binder b)

    method var =
      fun x ->
        let x, t, o = super#var x in
          x, t, o#free x

    method get_free_vars = free_vars
  end

  let value tyenv bound_vars v =
    let _, _, o = (new visitor tyenv bound_vars)#value v in
      o#get_free_vars

  let tail_computation tyenv bound_vars e =
    let _, _, o = (new visitor tyenv bound_vars)#tail_computation e in
      o#get_free_vars

  let binding tyenv bound_vars bs =
    let _, o = (new visitor tyenv bound_vars)#binding bs in
      o#get_free_vars

  let bindings tyenv bound_vars bs =
    let _, o = (new visitor tyenv bound_vars)#bindings bs in
      o#get_free_vars

  let computation tyenv bound_vars e =
    let _, _, o = (new visitor tyenv bound_vars)#computation e in
      o#get_free_vars

  let program = computation
end

(** The [closures] type represents the set of free variables of a
    collection of functions *)
type closures = intset intmap
    deriving (Show)

(** Compute the closures in an IR expression

  This computes the free variables for every function
  and every continuation in an IR expression.
*)
module ClosureTable =
struct
  type t = closures

  class visitor tyenv bound_vars =
  object (o)
    inherit Transform.visitor(tyenv) as super

    val globals = bound_vars
    val relevant_vars = IntMap.empty

    method close f vars =
      {< relevant_vars = IntMap.add (Var.var_of_binder f) vars relevant_vars >}

    method global x =
      {< globals = IntSet.add x globals >}

    method binder b =
      let b, o = super#binder b in
        if Var.scope_of_binder b = `Global then
          b, o#global (Var.var_of_binder b)
        else
          b, o

    (** Incrementally compute the free variables for every possible
       continuation arising from a computation.

       The first argument is the free variables in the tail. The
       second argument is the list of bindings in reverse order.

       The list of bindings is in reverse order in order to make
       things both easier to express and more efficient.
    *)
    method close_cont fvs =
      function
        | [] -> o
        | `Let (x, (tyvars, body))::bs ->
            let fvs = IntSet.remove (Var.var_of_binder x) fvs in
            let fvs' = FreeVars.tail_computation o#get_type_environment globals body in
              (o#close x fvs)#close_cont (IntSet.union fvs fvs') bs
        | `Fun (f, (_tyvars, xs, body), _)::bs ->
            let fvs = IntSet.remove (Var.var_of_binder f) fvs in
            let bound_vars =
              List.fold_right
                (fun x bound_vars ->
                   IntSet.add (Var.var_of_binder x) bound_vars)
                xs
                globals in
            let fvs' = FreeVars.computation o#get_type_environment bound_vars body in
            let o = o#close f fvs' in
              o#close_cont (IntSet.union fvs fvs') bs
        | `Rec defs::bs ->
            let fvs, bound_vars =
              List.fold_right
                (fun (f, (_tyvars, xs, _body), _) (fvs, bound_vars) ->
                   let f = Var.var_of_binder f in
                   let fvs = IntSet.remove f fvs in
                   let bound_vars =
                     List.fold_right
                       (fun x bound_vars ->
                          IntSet.add (Var.var_of_binder x) bound_vars)
                       xs
                       (IntSet.add f bound_vars) in
                     fvs, bound_vars)
                defs
                (fvs, globals) in

            let fvs' =
              List.fold_left
                (fun fvs' (_f, (_tyvars, _xs, body), _location) ->
                   IntSet.union fvs' (FreeVars.computation o#get_type_environment bound_vars body))
                (IntSet.empty)
                defs in

            let o =
              List.fold_left
                (fun o (f, _, _) -> o#close f fvs')
                o
                defs
            in
              o#close_cont (IntSet.union fvs fvs') bs
        | `Alien (f, _language)::bs ->
            let fvs = IntSet.remove (Var.var_of_binder f) fvs in
              o#close_cont fvs bs
        | `Module _::bs ->
            assert false

    method computation : computation -> (computation * Types.datatype * 'self_type) =
      fun (bs, tc) ->
        let bs, o = o#bindings bs in
        let tc, t, o = o#tail_computation tc in

        let free_vars = FreeVars.tail_computation o#get_type_environment globals tc in
        let o = o#close_cont free_vars (List.rev bs) in
          (bs, tc), t, o

    method binding b =
      match b with
(*         | `Fun (f, (tyvars, xs, body), location) ->              *)
(*             let xs, body, o = *)
(*               let (xs, o, bound_vars) = *)
(*                 List.fold_right *)
(*                   (fun x (xs, o, bound_vars) -> *)
(*                      let x, o = o#binder x in *)
(*                        (x::xs, o, IntSet.add (Var.var_of_binder x) bound_vars)) *)
(*                   xs *)
(*                   ([], o, globals) in *)
(*              let o = o#close f (FreeVars.computation o#get_type_environment bound_vars body) in *)
(*               let body, _, o = o#computation body in *)
(*                 xs, body, o in *)
(*             let f, o = o#binder f in *)
(*               `Fun (f, (tyvars, xs, body), location), o *)
(*         | `Rec defs -> *)
(*             let _, o = *)
(*               List.fold_right *)
(*                 (fun (f, _, _) (fs, o) -> *)
(*                    let f, o = o#binder f in *)
(*                      (f::fs, o)) *)
(*                 defs *)
(*                 ([], o) in *)

(*             let defs, o = *)
(*               List.fold_left *)
(*                 (fun (defs, o) (f, (tyvars, xs, body), location) -> *)
(*                    let xs, o, bound_vars = *)
(*                      List.fold_right *)
(*                        (fun x (xs, o, bound_vars) -> *)
(*                           let (x, o) = o#binder x in *)
(*                             (x::xs, o, IntSet.add (Var.var_of_binder x) bound_vars)) *)
(*                        xs *)
(*                        ([], o, globals) in *)
(*                    let o = o#close f (FreeVars.computation o#get_type_environment bound_vars body) in *)
(*                    let body, _, o = o#computation body in *)
(*                      (f, (tyvars, xs, body), location)::defs, o) *)
(*                 ([], o) *)
(*                 defs in *)
(*             let defs = List.rev defs in *)
(*               `Rec defs, o *)
        | _ -> super#binding b

    method get_relevant_vars = relevant_vars
  end

  let value tyenv bound_vars v =
    let _, _, o = (new visitor tyenv bound_vars)#value v in
      o#get_relevant_vars

  let tail_computation tyenv bound_vars e =
    let _, _, o = (new visitor tyenv bound_vars)#tail_computation e in
      o#get_relevant_vars

  let bindings tyenv bound_vars bs =
    let o = new visitor tyenv bound_vars in
    let _, _, o = o#computation (bs, `Return (`Extend (StringMap.empty, None))) in
      o#get_relevant_vars

  let computation tyenv bound_vars e =
    let _, _, o = (new visitor tyenv bound_vars)#computation e in
      o#get_relevant_vars

  let program = computation
end

let var_appln env name args =
  (`Apply(`Variable(Env.String.lookup env name), args) : tail_computation)

let rec funcmap_of_binding = function
  | `Let (b, (_, tc)) -> funcmap_of_tailcomp tc
  | (`Fun (b, (_,_,body), _) as f) ->
      (Var.var_of_binder b, f) :: funcmap_of_computation body
  | `Rec defs -> concat_map (fun ((b, (_,_,body), _) as def) ->
                               (Var.var_of_binder b, `Rec defs) ::
                                 funcmap_of_computation body) defs
  | `Alien (b, _lang) -> []
  | `Module _ -> failwith "Not implemented."
and funcmap_of_tailcomp = function
  | `Return _ | `Apply _ | `Special _ -> []
  | `Case (_, branches, default) ->
      List.concat(StringMap.to_list
                    (fun _ (_, comp) -> funcmap_of_computation comp)
                    branches)
      @ (match default with
           | None -> []
           | Some (_, comp) -> funcmap_of_computation comp)
  | `If (_, t, f) ->
      funcmap_of_computation t @ funcmap_of_computation f
and funcmap_of_computation =
  fun (bs, tc) ->
    concat_map funcmap_of_binding bs @ funcmap_of_tailcomp tc

let funcmap = funcmap_of_computation

(** TODO:
  Turn continuation into a computation. 		
let comp_of_cont_tail m : Ir.computation -> Ir.binding list -> continuation -> Ir.computation
  = fun (bs', tc) bs ->
  function
  | [] -> m
  | (scope, x, env, m) :: xs ->	comp_of_cont

let comp_of_cont : Ir.computation -> continuation -> Ir.computation
  = fun m ->
  function
  | [] -> m
  | (scope, x, env, n) :: (`Let (x,m), comp_of_cont n)
 *)
=======
type eval_fun_def = var_info * (var list * computation) * Var.var option * location
  deriving (Show)
>>>>>>> 2ade0e33
<|MERGE_RESOLUTION|>--- conflicted
+++ resolved
@@ -67,12 +67,8 @@
 and tail_computation =
   [ `Return of (value)
   | `Apply of (value * value list)
-<<<<<<< HEAD
-		
-=======
   (* | `ApplyClosure of (value * value list) *)
 
->>>>>>> 2ade0e33
   | `Special of special
 
   | `Case of (value * (binder * computation) name_map * (binder * computation) option)
@@ -878,277 +874,5 @@
       p
 end
 
-<<<<<<< HEAD
-(** Compute free variables *)
-module FreeVars =
-struct
-  class visitor tenv bound_vars =
-  object (o)
-    inherit Transform.visitor(tenv) as super
-
-    val free_vars = IntSet.empty
-    val bound_vars = bound_vars
-
-    method bound x =
-      {< bound_vars = IntSet.add x bound_vars >}
-
-    method free x =
-      if IntSet.mem x bound_vars then o
-      else {< free_vars = IntSet.add x free_vars >}
-
-    method binder =
-      fun b ->
-        let b, o = super#binder b in
-          b, o#bound (Var.var_of_binder b)
-
-    method var =
-      fun x ->
-        let x, t, o = super#var x in
-          x, t, o#free x
-
-    method get_free_vars = free_vars
-  end
-
-  let value tyenv bound_vars v =
-    let _, _, o = (new visitor tyenv bound_vars)#value v in
-      o#get_free_vars
-
-  let tail_computation tyenv bound_vars e =
-    let _, _, o = (new visitor tyenv bound_vars)#tail_computation e in
-      o#get_free_vars
-
-  let binding tyenv bound_vars bs =
-    let _, o = (new visitor tyenv bound_vars)#binding bs in
-      o#get_free_vars
-
-  let bindings tyenv bound_vars bs =
-    let _, o = (new visitor tyenv bound_vars)#bindings bs in
-      o#get_free_vars
-
-  let computation tyenv bound_vars e =
-    let _, _, o = (new visitor tyenv bound_vars)#computation e in
-      o#get_free_vars
-
-  let program = computation
-end
-
-(** The [closures] type represents the set of free variables of a
-    collection of functions *)
-type closures = intset intmap
-    deriving (Show)
-
-(** Compute the closures in an IR expression
-
-  This computes the free variables for every function
-  and every continuation in an IR expression.
-*)
-module ClosureTable =
-struct
-  type t = closures
-
-  class visitor tyenv bound_vars =
-  object (o)
-    inherit Transform.visitor(tyenv) as super
-
-    val globals = bound_vars
-    val relevant_vars = IntMap.empty
-
-    method close f vars =
-      {< relevant_vars = IntMap.add (Var.var_of_binder f) vars relevant_vars >}
-
-    method global x =
-      {< globals = IntSet.add x globals >}
-
-    method binder b =
-      let b, o = super#binder b in
-        if Var.scope_of_binder b = `Global then
-          b, o#global (Var.var_of_binder b)
-        else
-          b, o
-
-    (** Incrementally compute the free variables for every possible
-       continuation arising from a computation.
-
-       The first argument is the free variables in the tail. The
-       second argument is the list of bindings in reverse order.
-
-       The list of bindings is in reverse order in order to make
-       things both easier to express and more efficient.
-    *)
-    method close_cont fvs =
-      function
-        | [] -> o
-        | `Let (x, (tyvars, body))::bs ->
-            let fvs = IntSet.remove (Var.var_of_binder x) fvs in
-            let fvs' = FreeVars.tail_computation o#get_type_environment globals body in
-              (o#close x fvs)#close_cont (IntSet.union fvs fvs') bs
-        | `Fun (f, (_tyvars, xs, body), _)::bs ->
-            let fvs = IntSet.remove (Var.var_of_binder f) fvs in
-            let bound_vars =
-              List.fold_right
-                (fun x bound_vars ->
-                   IntSet.add (Var.var_of_binder x) bound_vars)
-                xs
-                globals in
-            let fvs' = FreeVars.computation o#get_type_environment bound_vars body in
-            let o = o#close f fvs' in
-              o#close_cont (IntSet.union fvs fvs') bs
-        | `Rec defs::bs ->
-            let fvs, bound_vars =
-              List.fold_right
-                (fun (f, (_tyvars, xs, _body), _) (fvs, bound_vars) ->
-                   let f = Var.var_of_binder f in
-                   let fvs = IntSet.remove f fvs in
-                   let bound_vars =
-                     List.fold_right
-                       (fun x bound_vars ->
-                          IntSet.add (Var.var_of_binder x) bound_vars)
-                       xs
-                       (IntSet.add f bound_vars) in
-                     fvs, bound_vars)
-                defs
-                (fvs, globals) in
-
-            let fvs' =
-              List.fold_left
-                (fun fvs' (_f, (_tyvars, _xs, body), _location) ->
-                   IntSet.union fvs' (FreeVars.computation o#get_type_environment bound_vars body))
-                (IntSet.empty)
-                defs in
-
-            let o =
-              List.fold_left
-                (fun o (f, _, _) -> o#close f fvs')
-                o
-                defs
-            in
-              o#close_cont (IntSet.union fvs fvs') bs
-        | `Alien (f, _language)::bs ->
-            let fvs = IntSet.remove (Var.var_of_binder f) fvs in
-              o#close_cont fvs bs
-        | `Module _::bs ->
-            assert false
-
-    method computation : computation -> (computation * Types.datatype * 'self_type) =
-      fun (bs, tc) ->
-        let bs, o = o#bindings bs in
-        let tc, t, o = o#tail_computation tc in
-
-        let free_vars = FreeVars.tail_computation o#get_type_environment globals tc in
-        let o = o#close_cont free_vars (List.rev bs) in
-          (bs, tc), t, o
-
-    method binding b =
-      match b with
-(*         | `Fun (f, (tyvars, xs, body), location) ->              *)
-(*             let xs, body, o = *)
-(*               let (xs, o, bound_vars) = *)
-(*                 List.fold_right *)
-(*                   (fun x (xs, o, bound_vars) -> *)
-(*                      let x, o = o#binder x in *)
-(*                        (x::xs, o, IntSet.add (Var.var_of_binder x) bound_vars)) *)
-(*                   xs *)
-(*                   ([], o, globals) in *)
-(*              let o = o#close f (FreeVars.computation o#get_type_environment bound_vars body) in *)
-(*               let body, _, o = o#computation body in *)
-(*                 xs, body, o in *)
-(*             let f, o = o#binder f in *)
-(*               `Fun (f, (tyvars, xs, body), location), o *)
-(*         | `Rec defs -> *)
-(*             let _, o = *)
-(*               List.fold_right *)
-(*                 (fun (f, _, _) (fs, o) -> *)
-(*                    let f, o = o#binder f in *)
-(*                      (f::fs, o)) *)
-(*                 defs *)
-(*                 ([], o) in *)
-
-(*             let defs, o = *)
-(*               List.fold_left *)
-(*                 (fun (defs, o) (f, (tyvars, xs, body), location) -> *)
-(*                    let xs, o, bound_vars = *)
-(*                      List.fold_right *)
-(*                        (fun x (xs, o, bound_vars) -> *)
-(*                           let (x, o) = o#binder x in *)
-(*                             (x::xs, o, IntSet.add (Var.var_of_binder x) bound_vars)) *)
-(*                        xs *)
-(*                        ([], o, globals) in *)
-(*                    let o = o#close f (FreeVars.computation o#get_type_environment bound_vars body) in *)
-(*                    let body, _, o = o#computation body in *)
-(*                      (f, (tyvars, xs, body), location)::defs, o) *)
-(*                 ([], o) *)
-(*                 defs in *)
-(*             let defs = List.rev defs in *)
-(*               `Rec defs, o *)
-        | _ -> super#binding b
-
-    method get_relevant_vars = relevant_vars
-  end
-
-  let value tyenv bound_vars v =
-    let _, _, o = (new visitor tyenv bound_vars)#value v in
-      o#get_relevant_vars
-
-  let tail_computation tyenv bound_vars e =
-    let _, _, o = (new visitor tyenv bound_vars)#tail_computation e in
-      o#get_relevant_vars
-
-  let bindings tyenv bound_vars bs =
-    let o = new visitor tyenv bound_vars in
-    let _, _, o = o#computation (bs, `Return (`Extend (StringMap.empty, None))) in
-      o#get_relevant_vars
-
-  let computation tyenv bound_vars e =
-    let _, _, o = (new visitor tyenv bound_vars)#computation e in
-      o#get_relevant_vars
-
-  let program = computation
-end
-
-let var_appln env name args =
-  (`Apply(`Variable(Env.String.lookup env name), args) : tail_computation)
-
-let rec funcmap_of_binding = function
-  | `Let (b, (_, tc)) -> funcmap_of_tailcomp tc
-  | (`Fun (b, (_,_,body), _) as f) ->
-      (Var.var_of_binder b, f) :: funcmap_of_computation body
-  | `Rec defs -> concat_map (fun ((b, (_,_,body), _) as def) ->
-                               (Var.var_of_binder b, `Rec defs) ::
-                                 funcmap_of_computation body) defs
-  | `Alien (b, _lang) -> []
-  | `Module _ -> failwith "Not implemented."
-and funcmap_of_tailcomp = function
-  | `Return _ | `Apply _ | `Special _ -> []
-  | `Case (_, branches, default) ->
-      List.concat(StringMap.to_list
-                    (fun _ (_, comp) -> funcmap_of_computation comp)
-                    branches)
-      @ (match default with
-           | None -> []
-           | Some (_, comp) -> funcmap_of_computation comp)
-  | `If (_, t, f) ->
-      funcmap_of_computation t @ funcmap_of_computation f
-and funcmap_of_computation =
-  fun (bs, tc) ->
-    concat_map funcmap_of_binding bs @ funcmap_of_tailcomp tc
-
-let funcmap = funcmap_of_computation
-
-(** TODO:
-  Turn continuation into a computation. 		
-let comp_of_cont_tail m : Ir.computation -> Ir.binding list -> continuation -> Ir.computation
-  = fun (bs', tc) bs ->
-  function
-  | [] -> m
-  | (scope, x, env, m) :: xs ->	comp_of_cont
-
-let comp_of_cont : Ir.computation -> continuation -> Ir.computation
-  = fun m ->
-  function
-  | [] -> m
-  | (scope, x, env, n) :: (`Let (x,m), comp_of_cont n)
- *)
-=======
 type eval_fun_def = var_info * (var list * computation) * Var.var option * location
-  deriving (Show)
->>>>>>> 2ade0e33
+  deriving (Show)