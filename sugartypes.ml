--- conflicted
+++ resolved
@@ -266,10 +266,7 @@
 | `Give of (string * (Types.datatype * tyarg list) option) * phrase option * cp_phrase
 | `Select of binder * string * cp_phrase
 | `Offer of binder * (string * cp_phrase) list
-<<<<<<< HEAD
-=======
 | `Fuse of binder * binder
->>>>>>> 6c96fda1
 | `Comp of binder * cp_phrase * cp_phrase ]
 and cp_phrase = cp_phrasenode * position
     deriving (Show)
@@ -464,9 +461,6 @@
     | `Give ((c, _t), e, p) -> union (singleton c) (union (option_map phrase e) (cp_phrase p))
     | `Select ((c, _t, _), _label, p) -> union (singleton c) (cp_phrase p)
     | `Offer ((c, _t, _), cases) -> union (singleton c) (union_map (fun (_label, p) -> cp_phrase p) cases)
-<<<<<<< HEAD
-=======
     | `Fuse ((c, _, _), (d, _, _)) -> union (singleton c) (singleton d)
->>>>>>> 6c96fda1
     | `Comp ((c, _t, _), left, right) -> diff (union (cp_phrase left) (cp_phrase right)) (singleton c)
 end