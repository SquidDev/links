--- conflicted
+++ resolved
@@ -70,17 +70,12 @@
 | `ProgramSlice of env * continuation * handlers
 | `Socket of in_channel * out_channel
 ]
-<<<<<<< HEAD
 and frame = (Ir.scope * Ir.var * env * Ir.computation)
 and delim_continuation = frame list (* Delimited continuation *)
 and continuation = delim_continuation list (* (Generalised) continuation *)
 and handler  = env * (Ir.binder * Ir.computation) Ir.name_map * bool
 and handlers = handler list				 
-and env (*= (t * Ir.scope) Utility.intmap * Ir.closures*)
-=======
-and continuation = (Ir.scope * Ir.var * env * Ir.computation) list
 and env
->>>>>>> 2ade0e33
     deriving (Show)
 
 (** Continuation helpers **)    
