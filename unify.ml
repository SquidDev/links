open Utility
open Types
open Typevarcheck

(* debug flags *)
let show_unification = Settings.add_bool("show_unification", false, `User)
let show_row_unification = Settings.add_bool("show_row_unification", false, `User)
let show_recursion = Instantiate.show_recursion

let rigid_type_variables = Settings.add_bool("rigid_type_variables", true, `User)
(*
  what kind of recursive types to allow
  "all"      - allow all recursive types
  "guarded"  - only allow guarded recursive types
  "positive" - only allow positive recursive types
 *)
let infer_recursive_types = Settings.add_string("infer_recursive_types", "guarded", `User)

type error = [
  `Msg of string
| `PresentAbsentClash of string * Types.row * Types.row
]

exception Failure of error

let occurs_check var t =
  match Settings.get_value infer_recursive_types with
    | "all" -> true
    | "guarded" -> is_guarded var t
    | "positive" -> not (is_negative var t)
    | s -> failwith ("user setting infer_recursive_types ("^ s ^") must be set to 'all', 'guarded' or 'positive'")

let occurs_check_row var row =
  match Settings.get_value infer_recursive_types with
    | "all" -> true
    | "guarded" -> is_guarded_row var row
    | "positive" -> not (is_negative_row var row)
    | s -> failwith ("user setting infer_recursive_types ("^ s ^") must be set to 'all', 'guarded' or 'positive'")

let var_is_free_in_type var datatype = TypeVarSet.mem var (free_type_vars datatype)

(* a special kind of structural equality on types that doesn't look
inside points *)
let rec eq_types : (datatype * datatype) -> bool =
  fun (t1, t2) ->
    let rec unalias = function
      | `Alias (_, x) -> unalias x
      | x             -> x in
    match unalias t1 with 
      | `Not_typed -> 
          begin match unalias t2 with
              `Not_typed -> true
            | _          -> false
          end
      | `Primitive x ->
          begin match unalias t2 with
              `Primitive y -> x = y
            | _            -> false
          end
      | `MetaTypeVar lpoint ->
          begin match unalias t2 with
              `MetaTypeVar rpoint -> Unionfind.equivalent lpoint rpoint
            | _                   -> false
          end
      | `Function (lfrom, lm, lto) ->
          begin match unalias t2 with
              `Function (rfrom, rm, rto) -> eq_types (lfrom, rfrom)
                                         && eq_types (lto,   rto)
                                         && eq_rows  (lm,    rm)
            | _                          -> false
          end
      | `Record l ->
          begin match unalias t2 with
              `Record r -> eq_rows (l, r)
            | _         -> false
          end
      | `Variant l ->
          begin match unalias t2 with
              `Variant r -> eq_rows (l, r)
            | _          -> false
          end
      | `Application (s, ts) ->
          begin match unalias t2 with
              `Application (s', ts') -> s = s' && List.for_all2 (Utility.curry eq_type_args) ts ts'
            | _ -> false
          end
      | `ForAll (qs, t) ->
          begin match unalias t2 with
            | `ForAll (qs', t') ->
                List.for_all2 (fun q q' -> eq_quantifier (q, q'))
                  (Types.unbox_quantifiers qs)
                  (Types.unbox_quantifiers qs') &&
                  eq_types (t, t')
            | _ -> false
          end

      | `Alias  _ -> assert false
      | `Table _  -> assert false
and eq_quantifier : (quantifier * quantifier) -> bool =
  function
    | `TypeVar ((lvar, _), _), `TypeVar ((rvar, _), _)
    | `RowVar ((lvar, _), _), `RowVar ((rvar, _), _)
    | `PresenceVar (lvar, _), `PresenceVar (rvar, _) -> lvar = rvar
and eq_rows : (row * row) -> bool =
  fun ((lfield_env, lrow_var), (rfield_env, rrow_var)) ->
    eq_field_envs (lfield_env, rfield_env) && eq_row_vars (lrow_var, rrow_var)
and eq_presence =
  function
    | `Absent, `Absent
    | `Present, `Present -> true
    | `Var lpoint, `Var rpoint -> Unionfind.equivalent lpoint rpoint
and eq_field_envs (lfield_env, rfield_env) =
  let eq_specs (lf, lt) (rf, rt) = eq_presence (lf, rf) && eq_types (lt, rt) in
    StringMap.equal eq_specs lfield_env rfield_env
and eq_row_vars (lpoint, rpoint) =
  (* QUESTION:
     Do we need to deal with closed rows specially?
  *)
  match Unionfind.find lpoint, Unionfind.find rpoint with
    | `Closed, `Closed -> true
    | `Flexible (var, _), `Flexible (var', _)
    | `Rigid (var, _), `Rigid (var', _)
    | `Recursive (var, _), `Recursive (var', _) -> var=var'
    | _, _ -> Unionfind.equivalent lpoint rpoint
and eq_type_args =
  function
    | `Type lt, `Type rt -> eq_types (lt, rt)
    | `Row lr, `Row rr -> eq_rows (lr, rr)
    | `Presence lf, `Presence rf -> eq_presence (lf, rf)
    | _, _ -> false

(*
  unification environment:
    for stopping cycles during unification
*)
type unify_type_env = (datatype list) IntMap.t
type unify_row_env = (row list) IntMap.t

type quantifier_stack = int * int IntMap.t * int IntMap.t

let compatible_quantifiers (lvar, rvar) (_, lenv, renv) =
  match IntMap.lookup lvar lenv, IntMap.lookup rvar renv with
    | Some ldepth, Some rdepth when ldepth=rdepth -> true
    | _ -> false

type unify_env = {tenv: unify_type_env; renv: unify_row_env; qs: quantifier_stack}

let rec unify' : unify_env -> (datatype * datatype) -> unit =
let counter = ref 0 in
fun rec_env ->
  let rec_types = rec_env.tenv in
  let rec_rows = rec_env.renv in
  let qs = rec_env.qs in

  let is_unguarded_recursive t =
    let rec is_unguarded rec_types t = 
      match t with
        | `MetaTypeVar point ->
            begin
              match (Unionfind.find point) with
                | `Recursive (var, body) when IntSet.mem var rec_types -> true
                | `Recursive (var, body) -> is_unguarded (IntSet.add var rec_types) body
                | `Body t -> is_unguarded rec_types t
                | _ -> false
            end
        |  _ -> false
    in
      is_unguarded IntSet.empty t in
    
  let unify_rec ((var, body), t) =
    let ts =
      if IntMap.mem var rec_types then
        IntMap.find var rec_types
      else
        [body]
    in
      (* break cycles *)
      if List.exists (fun t' -> eq_types (t, t')) ts then
        ()
      else
        unify' {rec_env with tenv=IntMap.add var (t::ts) rec_types} (body, t) in

  let unify_rec2 ((lvar, lbody), (rvar, rbody)) =
    let lts =
      if IntMap.mem lvar rec_types then
        IntMap.find lvar rec_types
      else
        [lbody] in
      
    let rts =
      if IntMap.mem rvar rec_types then
        IntMap.find rvar rec_types
      else
        [rbody]
    in
      (* break cycles *)
      if (List.exists (fun t -> eq_types (t, rbody)) lts
       || List.exists (fun t -> eq_types (t, lbody)) rts) then
        ()
      else
        unify' {rec_env with tenv=(IntMap.add lvar (rbody::lts) ->- IntMap.add rvar (lbody::rts)) rec_types} (lbody, rbody) in

  (* introduce a recursive type
     give an error if it is non-well-founded and
     non-well-founded type inference is switched off

     preconditions:
     - Unionfind.find point = t
     - var is free in t
  *)
  let rec_intro point (var, t) =
    if occurs_check var t then
      Unionfind.change point (`Recursive (var, t))
    else
      raise (Failure (`Msg ("Cannot unify type variable "^string_of_int var^" with datatype "^string_of_datatype t^
                              " because "^
                              match Settings.get_value infer_recursive_types with
                                | "guarded" -> "the type variable occurs unguarded inside the datatype"
                                | "positive" -> "the type variable occurs in a negative position inside the datatype"
                                | _ -> assert false))) in

  let ignore_empty_quantifiers =
    function
      | `ForAll (qs, t) when Types.unbox_quantifiers qs = [] -> t
      | t -> t in

  (* make sure the contents of a point is concrete *)
  let concrete_point point =
    match Unionfind.find point with
      | `Body t ->
          begin
            match Types.concrete_type t with
              | `MetaTypeVar point' ->
                  Unionfind.union point point'
              | _ ->
                  Unionfind.change point (`Body t)
          end
      | _ -> () in

    fun (t1, t2) ->
      let () = hoist_quantifiers t1 in
      let () = hoist_quantifiers t2 in

      let t1 = ignore_empty_quantifiers t1 in
      let t2 = ignore_empty_quantifiers t2 in

      let ut = unify' rec_env in
      let ur = unify_rows' rec_env in
      counter := !counter+1;
        let counter' = "(" ^ string_of_int !counter ^ ")" in
      Debug.if_set (show_unification) (fun () -> "Unifying "^string_of_datatype t1^" with "^string_of_datatype t2 ^ counter');
      begin
        match (t1, t2) with
          | `Not_typed, _ | _, `Not_typed -> failwith "Internal error: `Not_typed' passed to `unify'"
          | `Primitive x, `Primitive y when x = y -> ()
          | `MetaTypeVar lpoint, `MetaTypeVar rpoint ->
              if Unionfind.equivalent lpoint rpoint then
                ()
              else
                begin
                  concrete_point lpoint;
                  concrete_point rpoint;

                  match (Unionfind.find lpoint, Unionfind.find rpoint) with
                   | `Rigid (lvar, lkind), `Rigid (rvar, rkind) when lkind=rkind && compatible_quantifiers (lvar, rvar) qs ->
                       Unionfind.union lpoint rpoint
                   | `Rigid (l, _), `Rigid (r, _) ->
                       if l <> r then 
                         raise (Failure (`Msg ("Rigid type variables "^ string_of_int l ^" and "^ string_of_int r ^" do not match")))
                       else
                         (* presumably this should always be a no-op *)
                         Unionfind.union lpoint rpoint
                   | `Flexible (_, lkind), `Flexible (rvar, rkind) ->
                       Unionfind.union lpoint rpoint;
                       begin
                         match lkind, rkind with
                           | `Base, `Any ->
                               Unionfind.change rpoint (`Flexible (rvar, `Base))
			   | `Query, `Any ->
			       Unionfind.change rpoint (`Flexible (rvar, `Query))
			   | `Flat, `Any ->
			       Unionfind.change rpoint (`Flexible (rvar, `Flat))
                           | _ -> ()
                       end
                   | `Flexible (var, subkind), _ ->
                       (if var_is_free_in_type var t2 then
                          (Debug.if_set (show_recursion) (fun () -> "rec intro1 (" ^ (string_of_int var) ^ ")");
			   (* FIXME: what to do with `Query/Flat subtypes? *)
                           if subkind = `Base then
                             raise (Failure (`Msg ("Cannot infer a recursive type for the type variable "^ string_of_int var ^
                                                     " with the body "^ string_of_datatype t2)));
                           rec_intro rpoint (var, Types.concrete_type t2))
                        else
                          ());
                       if subkind = `Base then
                         if Types.is_baseable_type t2 then
                           Types.basify_type t2
                         else
                           raise (Failure (`Msg ("Cannot unify the base type variable "^ string_of_int var ^
                                                   " with the non-base type "^ string_of_datatype t2)));
		       if subkind = `Query then
			 if Types.is_querifyable_type t2 then
			   Types.querify_type t2
			 else
                           raise (Failure (`Msg ("Cannot unify the query type variable "^ string_of_int var ^
                                                   " with the non-query type "^ string_of_datatype t2)));
		       if subkind = `Flat then
			 if Types.is_flatable_type t2 then
			   Types.flatify_type t2
			 else
                           raise (Failure (`Msg ("Cannot unify the flat type variable "^ string_of_int var ^
                                                   " with the non-flat type "^ string_of_datatype t2)));
                       Unionfind.union lpoint rpoint
                   | _, `Flexible (var, subkind) ->
                       (if var_is_free_in_type var t1 then
                          (Debug.if_set (show_recursion) (fun () -> "rec intro2 (" ^ (string_of_int var) ^ ")");
                           if subkind = `Base then
                             raise (Failure (`Msg ("Cannot infer a recursive type for the type variable "^ string_of_int var ^
                                                     " with the body "^ string_of_datatype t1)));
                           rec_intro lpoint (var, Types.concrete_type t1))
                        else
                          ());
                       if subkind = `Base then
                         if Types.is_baseable_type t1 then
                           Types.basify_type t1
                         else
                           raise (Failure (`Msg ("Cannot unify the base type variable "^ string_of_int var ^
                                                   " with the non-base type "^ string_of_datatype t1)));
		       if subkind = `Query then
			 if Types.is_querifyable_type t1 then
			   Types.querify_type t1
			 else
                           raise (Failure (`Msg ("Cannot unify the query type variable "^ string_of_int var ^
                                                   " with the non-query type "^ string_of_datatype t1)));
		       if subkind = `Flat then
			 if Types.is_flatable_type t1 then
			   Types.flatify_type t1
			 else
                           raise (Failure (`Msg ("Cannot unify the flat type variable "^ string_of_int var ^
                                                   " with the non-flat type "^ string_of_datatype t1)));
			   
                       Unionfind.union rpoint lpoint
                   | `Rigid (l, _), _ ->
                       begin
                         match Types.flexible_of_type t2 with
                           | Some t2 -> unify' rec_env (t1, t2)
                           | None ->
                               Debug.print("a");
                               raise (Failure (`Msg ("Couldn't unify the rigid type variable "^
                                                       string_of_int l ^" with the type "^ string_of_datatype (`MetaTypeVar rpoint))))
                       end
                   | _, `Rigid (r, _) ->
                       begin
                         match Types.flexible_of_type t1 with
                           | Some t1 -> unify' rec_env (t1, t2)
                           | None ->
                               Debug.print("b");                        
                               raise (Failure (`Msg ("Couldn't unify the rigid type variable "^
                                                       string_of_int r ^" with the type "^ string_of_datatype (`MetaTypeVar lpoint))))
                       end
                   | `Recursive (lvar, t), `Recursive (rvar, t') ->
                       assert (lvar <> rvar);
                       Debug.if_set (show_recursion)
                         (fun () -> "rec pair (" ^ (string_of_int lvar) ^ "," ^ (string_of_int rvar) ^")");
                       begin
                         if is_unguarded_recursive (`MetaTypeVar lpoint) then
                           begin
                             if not (is_unguarded_recursive (`MetaTypeVar rpoint)) then
                               raise (Failure (`Msg ("Couldn't unify the unguarded recursive type "^
                                                       string_of_datatype (`MetaTypeVar lpoint) ^
                                                       " with the guarded recursive type "^ string_of_datatype (`MetaTypeVar rpoint))))
                           end
                         else if is_unguarded_recursive (`MetaTypeVar lpoint) then
                           raise (Failure (`Msg ("Couldn't unify the unguarded recursive type "^
                                                   string_of_datatype (`MetaTypeVar rpoint) ^
                                                   " with the guarded recursive type "^ string_of_datatype (`MetaTypeVar lpoint))))
                         else
                           unify_rec2 ((lvar, t), (rvar, t'))
                       end;
                       Unionfind.union lpoint rpoint
                   | `Recursive (var, t'), `Body t ->
                       Debug.if_set (show_recursion) (fun () -> "rec left (" ^ (string_of_int var) ^ ")");
                       begin
                         if is_unguarded_recursive (`MetaTypeVar lpoint) then
                           raise (Failure (`Msg ("Couldn't unify the unguarded recursive type "^
                                                   string_of_datatype (`MetaTypeVar lpoint) ^
                                                   " with the non-recursive type "^ string_of_datatype (`MetaTypeVar rpoint))))
                         else                   
                           unify_rec ((var, t'), t)
                       end
                       (* 
                          it is critical that the arguments to Unionfind.union are in this order
                          otherwise we might get unguarded recursion
                       *)
(*                        Unionfind.union rpoint lpoint *)
                   | `Body t, `Recursive (var, t') ->
                       Debug.if_set (show_recursion) (fun () -> "rec right (" ^ (string_of_int var) ^ ")");
                       begin
                         if is_unguarded_recursive (`MetaTypeVar rpoint) then
                           raise (Failure (`Msg ("Couldn't unify the unguarded recursive type "^
                                                   string_of_datatype (`MetaTypeVar rpoint) ^
                                                   " with the non-recursive type "^ string_of_datatype (`MetaTypeVar lpoint))))
                         else                   
                           unify_rec ((var, t'), t)
                       end
(*                        Unionfind.union lpoint rpoint *)
                   | `Body t, `Body t' ->
                       ut (t, t')
                       (* 
                          Apparently this isn't sound as it can lead to unguarded recursion:

                            Unionfind.union lpoint rpoint
                       *)
                end
          | `MetaTypeVar point, t | t, `MetaTypeVar point ->
              concrete_point point;
              begin
                match Unionfind.find point with
                 | `Rigid (l, _) -> 
                     begin
                       match Types.flexible_of_type t with
                         | Some t -> unify' rec_env (t, `MetaTypeVar point)
                         | None ->
                             Debug.print("c");
                             raise (Failure (`Msg ("Couldn't unify the rigid type variable "^ string_of_int l ^
                                                     " with the type "^ string_of_datatype t)))
                     end
                 | `Flexible (var, subkind) ->
                     if var_is_free_in_type var t then
                       begin
                         Debug.if_set (show_recursion)
                           (fun () -> "rec intro3 ("^string_of_int var^","^string_of_datatype t^")");
			 (* FIXME: what to do with `Query subkinds? *)
                         if subkind = `Base then
                           raise (Failure (`Msg ("Cannot infer a recursive type for the type variable "^ string_of_int var ^
                                                   " with the body "^ string_of_datatype t)));
                         let point' = Unionfind.fresh (`Body t)
                         in
                           rec_intro point' (var, t);
                           Unionfind.union point point'
                       end
                     else
                       (Debug.if_set (show_recursion) (fun () -> "non-rec intro (" ^ string_of_int var ^ ")");
                        if subkind = `Base then
                          if Types.is_baseable_type t then
                            Types.basify_type t
                          else
                            raise (Failure (`Msg ("Cannot unify the base type variable "^ string_of_int var ^
                                                    " with the non-base type "^ string_of_datatype t)));
			if subkind = `Query then
			  if Types.is_querifyable_type t then
			    Types.querify_type t
			  else
                            raise (Failure (`Msg ("Cannot unify the query type variable "^ string_of_int var ^
                                                    " with the non-query type "^ string_of_datatype t)));
			if subkind = `Flat then
			  if Types.is_flatable_type t then
			    Types.flatify_type t
			  else
                            raise (Failure (`Msg ("Cannot unify the flat type variable "^ string_of_int var ^
                                                    " with the non-flat type "^ string_of_datatype t)));
                        Unionfind.change point (`Body t))
                 | `Recursive (var, t') ->
                     Debug.if_set (show_recursion) (fun () -> "rec single (" ^ (string_of_int var) ^ ")");
                     begin
                       if is_unguarded_recursive (`MetaTypeVar point) then
                         raise (Failure (`Msg ("Couldn't unify the unguarded recursive type "^
                                                 string_of_datatype (`MetaTypeVar point) ^
                                                 " with the non-recursive type "^ string_of_datatype t)))
                       else                   
                         unify_rec ((var, t'), t)
                     end
                       (* It's tempting to try to do this, but it isn't sound
                          as point may appear inside t
                          
                          Unionfind.change point t;
                       *)
                 | `Body t' -> ut (t, t')
              end
          | `Alias (_, t1), t2
          | t1, `Alias (_, t2) -> ut (t1, t2)
          | `Function (lfrom, lm, lto), `Function (rfrom, rm, rto) ->
              (ut (lfrom, rfrom);
               ur (lm, rm);
               ut (lto, rto))
          | `Record l, `Record r -> ur (l, r)
          | `Variant l, `Variant r -> ur (l, r)
          | `Table (lr, lw, ln), `Table (rr, rw, rn) ->
              (ut (lr, rr);
               ut (lw, rw);
               ut (ln, rn))
          | `Application (l, _), `Application (r, _) when l <> r ->
              raise (Failure
                       (`Msg ("Cannot unify abstract type '"^string_of_datatype t1^
                                "' with abstract type '"^string_of_datatype t2^"'")))
          | `Application (l, ls), `Application (r, rs) ->
              List.iter2 (fun lt rt -> unify_type_args' rec_env (lt, rt)) ls rs
          | `ForAll (lsref, lbody), `ForAll (rsref, rbody) ->
              (* Check that all quantifiers that were originally rigid
                 are still distinct *)
              let rec distinct_rigid_check (qs, ss) =
                let rec drc rigids (qs, ss) =
                  match qs, ss with
                    | [], [] -> ()
                    | q::qs, s::ss ->
                        begin
                          match s with
                            | `Flexible ->
                                drc rigids (qs, ss)
                            | `Rigid ->
                                let x = Types.var_of_quantifier q in
                                  if IntSet.mem x rigids then
                                    raise (Failure (`Msg ("incompatible quantifiers (duplicate rigid quantifiers)")))
                                  else
                                    drc (IntSet.add x rigids) (qs, ss)
                        end
                in
                  drc (IntSet.empty) in

              let ls = !lsref in
              let rs = !rsref in

              (* collect the variables from a quantifier list into a set *)
              let collect =
                List.fold_right
                  (fun q bound_vars ->
                     IntSet.add (Types.var_of_quantifier q) bound_vars) in

              (* the original variables before unification *)
              let original_vars = collect ls (collect rs IntSet.empty) in

              (* check that two quantifiers have the same kind *)
              let are_compatible =
                function
                  | `TypeVar ((l, _), _), `TypeVar ((r, _), _)
                  | `RowVar ((l, _), _), `RowVar ((r, _), _)
                  | `PresenceVar (l, _), `PresenceVar (r, _) -> l=r
                  | _ -> false in

              (* identify which quantifiers start off rigid *)
              let status q =
                if Types.is_rigid_quantifier q then `Rigid
                else `Flexible in

              (* We're assuming that all of the quantifiers start off atomic
                 (either rigid or flexible type variables, rather than instantiated
                 as some other type). Does this assumption always hold?

                 Perhaps we should extract the quantifiers initially just in case.
                 This might allow us to think about other simplifications as well,
                 such as getting rid of the annoying reference type constructor.

                 We could add quantifier extraction to the FixTypeAbstractions
                 sugar transformer pass.

                 Doing this kind of thing may be too difficult,
                 because we might not have enough information
                 available (e.g. how do we know which quantifiers need
                 to be thrown away). Storing the information might
                 take more effort than the current implementation
                 which just requires the quantifier list to be
                 mutable. *)
              let lstatus = List.map status ls in
              let rstatus = List.map status rs in

              (* Sort the quantifiers, then check that:
                 a) there are the same number of quantifiers on the left and the right
                 b) the kinds of the quantifiers match up
              *)
              let rec unify_quantifiers (ls, rs) =
                let compare q q' =
                  Int.compare (Types.var_of_quantifier q) (Types.var_of_quantifier q')
                in
                  match List.sort compare ls, List.sort compare rs with
                    | [], [] -> ()                  
                    | l::ls, r::rs when are_compatible (l, r) -> unify_quantifiers (ls, rs)
                    | _ -> raise (Failure (`Msg ("Incompatible quantifiers"))) in
                      
              let depth, lenv, renv = qs in
              let depth = depth+1 in
              let lenv = List.fold_right (fun q lenv -> IntMap.add (var_of_quantifier q) depth lenv) ls lenv in
              let renv = List.fold_right (fun q renv -> IntMap.add (var_of_quantifier q) depth renv) rs renv in

              let () = unify' {rec_env with qs=(depth, lenv, renv)} (lbody, rbody) in

              (* Here we need to extract instantiated quantifiers
                 e.g.:

                 if we unify

                   forall ?a.(a) -> a
                   
                 with

                   forall a,b.((a) -> b) -> (a) -> b

                 Then we get:

                   forall ((a) -> b).((a) -> b) -> ((a) -> b)

                 which we can then convert to:
                 
                   forall a,b.((a) -> b) -> ((a) -> b)

                 by pulling out a and b from the ?a quantifier (which
                 was instantiated to (a) -> b).

                 Generalise.extract_quantifiers does this.

                 We then propagate any changes due to unification of
                 the bodies back into the quantifiers.
              *)

                distinct_rigid_check (ls, lstatus);
                distinct_rigid_check (rs, rstatus);

              let ls = Generalise.extract_quantifiers ls in
              let rs = Generalise.extract_quantifiers rs in

              let lvars = collect ls IntSet.empty in
              let rvars = collect rs IntSet.empty in

              (* throw away any rigid quantifiers that weren't in the
                 original set of quantifiers, as they must be unbound
                 or bound at an outer scope *)
              let ls, rs =
                let filter =
                  List.filter
                    (fun q -> not (is_rigid_quantifier q)
                       || IntSet.mem (Types.var_of_quantifier q) original_vars)
                in
                  filter ls, filter rs in

              (* throw away any unpartnered flexible quantifiers
                 raise an error for unpartnered rigid quantifiers *)
              let ls, rs =
                let cull vars qs = 
                  List.fold_right
                    (fun q qs ->
                       if IntSet.mem (Types.var_of_quantifier q) vars then
                         q::qs
                       else if is_rigid_quantifier q then
                         raise (Failure (`Msg "Incompatible quantifiers"))
                       else
                         qs)
                    qs
                    []
                in
                  cull rvars ls, cull lvars rs
              in
                unify_quantifiers (ls, rs);
                lsref := ls;
                rsref := rs
          | `ForAll (qs, body), t ->
              if List.for_all (fun q -> not (Types.is_rigid_quantifier q)) (Types.unbox_quantifiers qs) then
                begin
                  qs := [];
                  ut (body, t)
                end
              else
                raise (Failure (`Msg ("Can't unify quantified type " ^ string_of_datatype t1 ^
                                        " with unquantified type " ^ string_of_datatype t2)))
          | t, `ForAll (qs, body) ->
              if List.for_all (fun q -> not (Types.is_rigid_quantifier q)) (Types.unbox_quantifiers qs) then
                begin
                  qs := [];
                  ut (t, body)
                end
              else
                raise (Failure (`Msg ("Can't unify unquantified type " ^ string_of_datatype t1 ^
                                        " with quantified type " ^ string_of_datatype t2)))
          | _, _ ->
              raise (Failure (`Msg ("Couldn't match "^ string_of_datatype t1 ^" against "^ string_of_datatype t2)))
       end;
      counter := !counter-1;
      Debug.if_set (show_unification) (fun () -> "Unified types: " ^ string_of_datatype t1 ^ counter')
and unify_presence' : unify_env -> ((presence_flag * presence_flag) -> unit) =
  fun rec_env (l, r) ->
    match l, r with
      | `Present, `Present
      | `Absent, `Absent -> ()
      | `Present, `Absent
      | `Absent, `Present ->
          raise (Failure (`Msg ("Present absent clash")))
(*`PresentAbsentClash (label, lrow, rrow) *)
      | `Var lpoint, `Var rpoint ->
          begin
            match Unionfind.find lpoint, Unionfind.find rpoint with
              | `Body l, _ -> unify_presence' rec_env (l, `Var rpoint)
              | _, `Body r -> unify_presence' rec_env (`Var lpoint, r)
              | `Rigid lvar, `Rigid rvar when compatible_quantifiers (lvar, rvar) rec_env.qs ->
                  Unionfind.union lpoint rpoint
              | `Flexible flexible_var, `Rigid rigid_var
              | `Rigid rigid_var, `Flexible flexible_var
                  when compatible_quantifiers (rigid_var, flexible_var) rec_env.qs ->
                  Unionfind.union lpoint rpoint
              | `Rigid l, `Rigid r ->
                  if l <> r then 
                    raise (Failure (`Msg ("Rigid presence variables "^
                                            string_of_int l ^" and "^
                                            string_of_int r ^" do not match")))
                  else
                    Unionfind.union lpoint rpoint
              | `Flexible var, _ ->
                  Unionfind.union lpoint rpoint
              | _, `Flexible var ->
                  Unionfind.union rpoint lpoint
              | `Rigid l, _ ->
                  raise (Failure (`Msg ("Couldn't unify the rigid presence variable "^
                                          string_of_int l ^" with the presence variable "^
                                          string_of_presence (`Var rpoint))))
              | _, `Rigid r ->
                  raise (Failure (`Msg ("Couldn't unify the rigid presence variable "^
                                          string_of_int r ^" with the type "^
                                          string_of_presence (`Var lpoint))))
          end
      | `Var point, f | f, `Var point ->
          begin
            match (Unionfind.find point) with
              | `Rigid l -> 
                  raise (Failure (`Msg ("Couldn't unify the rigid presence variable "^
                                          string_of_int l ^" with the presence flag "^
                                          string_of_presence f)))
              | `Flexible var ->
                  Unionfind.change point (`Body f)
              | `Body f' -> unify_presence' rec_env (f, f')
          end
      | _, _ ->
          raise (Failure (`Msg ("Couldn't match "^ string_of_presence l ^" against "^ string_of_presence r)))

and unify_rows' : unify_env -> ((row * row) -> unit) = 
  fun rec_env (lrow, rrow) ->
    Debug.if_set (show_row_unification) (fun () -> "Unifying row: " ^ (string_of_row lrow) ^ " with row: " ^ (string_of_row rrow));

    (* 
       NOTE:

       - All calls to fail_on_absent_fields are currently disabled,
       as under the current model absent fields have
       to be allowed in closed rows (although they're ignored).

       - There's no way of getting rid of absent variables as they're stored in the field
       environment rather than the row variable (good argument for moving them into the
       row variable).
    *)
    (*
      let fail_on_absent_fields field_env =
      StringMap.iter
      (fun _ -> function
      | `Present _ -> ()
      | `Absent ->
      failwith "Internal error: closed row with absent variable"
      ) field_env in
    *)

    let is_unguarded_recursive row =
      let rec is_unguarded rec_rows (field_env, row_var) =
        StringMap.is_empty field_env &&
          (match Unionfind.find row_var with
             | `Closed
             | `Flexible _
             | `Rigid _ -> false
             | `Recursive (var, row) when IntSet.mem var rec_rows -> true
             | `Recursive (var, row) -> is_unguarded (IntSet.add var rec_rows) row
             | `Body row -> is_unguarded rec_rows row)
      in
        is_unguarded IntSet.empty row in

    (* optimisation? *)
    let strip_absent : field_spec_map -> field_spec_map =
      StringMap.filter
        (fun label (f, _) ->
          match Types.concrete_presence_flag f with
            | `Absent -> false
            | _ -> true) in

    (* extend_field_env env0 env1

       For every label l in env0:
       if l is in env1 then unify env0(l) with env1(l)
       else add l |-> env0(l) to the extension environment

       Return the extension environment
    *)
    let extend_field_env : bool -> unify_env -> field_spec_map -> field_spec_map -> field_spec_map =
      fun closed rec_env env0 env1 ->
        StringMap.fold
          (fun label field_spec extension ->
            if StringMap.mem label env1 then
              let f, t = field_spec in
              let f', t' = StringMap.find label env1 in
                (* Because unification is imperative the following
                   might lead to somewhat surprising
                   behaviour. Suppose f = f' = `Absent, t = (a, Bool)
                   and t' = (Int, Int). Then

                   (a,Bool) `unify` (Int,Int)

                   succeeds in unifying a with Int. But Bool can't be
                   unified with Int, so we're left with (`Absent,
                   (Int, Bool)) on the left.

                   Arguably, this doesn't really matter though, as
                   absent labels in closed rows are always redundant
                   anyway. *)
                try
                  unify_presence' rec_env (f, f');
                  unify' rec_env (t, t');
                  extension
                with e ->
                  if closed then
                    begin
                      (* if both rows are closed then absence is all we need *)
                      unify_presence' rec_env (f, `Absent); 
                      unify_presence' rec_env (f', `Absent);
                      extension
                    end                 
                  else
                    raise e
            else
              StringMap.add label field_spec extension
          ) env0 (StringMap.empty) in

    (* unify_field_envs closed rec_env (lenv, renv)

       unify lenv with renv
       
       The closed argument should be set to true when both
       environments arise from closed rows. In this case missing
       labels may be treated as absent *)
    let unify_field_envs : bool -> unify_env -> (field_spec_map * field_spec_map) -> unit =
      fun closed rec_env (lenv, renv) ->
        let aux env1 env2 =
          StringMap.iter
            (fun label (f, t) ->
              if StringMap.mem label env2 then
                let f', t' = StringMap.find label env2 in
                  try
                    unify_presence' rec_env (f, f');
                    unify' rec_env (t, t')
                  with
                      e ->
                        begin
                          if closed then
                            begin
                              (* if both rows are closed then absence is all we need *)
                              unify_presence' rec_env (f, `Absent);
                              unify_presence' rec_env (f', `Absent)
                            end
                          else
                            raise e
                        end
              else
                match f with
                  | (`Absent | `Var _) when closed ->
                    (* closed rows don't need to explicitly mention absent *)
                    unify_presence' rec_env (f, `Absent)
                  | _ ->
                    raise (Failure (`Msg ("Field environments\n "^ string_of_row (lenv, closed_row_var)
                                          ^"\nand\n "^ string_of_row (renv, closed_row_var)
                                          ^"\n could not be unified because they have different fields")))
            ) env1 in
        let lenv, renv =
          if closed then
            strip_absent lenv, strip_absent renv
          else
            lenv, renv
        in
          aux lenv renv;
          aux renv lenv in

    (* introduce a recursive row
       give an error if it is non-well-founded and
       non-well-founded type inference is switched off
    *)
    let rec_row_intro point (var, row) =
      if occurs_check_row var row then
        Unionfind.change point (`Recursive (var, row))
      else
        raise (Failure (`Msg ("Cannot unify row variable "^string_of_int var^" with row "^string_of_row row^
                                " because "^
                                match Settings.get_value infer_recursive_types with
                                  | "guarded" -> "the row variable occurs unguarded inside the row"
                                  | "positive" -> "the row variable occurs in a negative position inside the row"
                                  | _ -> assert false))) in

    (*
      unify_row_var_with_row rec_env (row_var, row)
      attempts to unify row_var with row
      
      However, row_var may already have been instantiated, in which case
      it is unified with row.
    *)
    let unify_row_var_with_row : unify_env -> row_var * row -> unit =
      fun rec_env (row_var, ((extension_field_env, extension_row_var) as extension_row)) ->
        (* unify row_var with `RowVar None *)
        let close_empty_row_var : row_var -> unit = fun point ->
          match Unionfind.find point with
            | `Closed -> ()
            | `Flexible _ ->
                Unionfind.change point `Closed
            | `Rigid _ ->
                raise (Failure (`Msg ("Closed row var cannot be unified with rigid row var\n")))
            | _ -> assert false in

        (* unify row_var with `RigidRowVar var *)
        let rigidify_empty_row_var (point, (var, subkind)) : row_var -> unit = fun point' ->
          match Unionfind.find point' with
            | `Closed ->
                raise (Failure (`Msg ("Rigid row var cannot be unified with empty closed row\n")))
            | `Flexible (_, subkind') ->
                if subkind = `Any && subkind' = `Base then
                  raise (Failure (`Msg ("Rigid non-base row var cannot be unified with empty base row\n")));
                Unionfind.change point' (`Rigid (var, subkind))
            | `Rigid (var', _) when var=var' -> ()
            | `Rigid (var', subkind') when subkind=subkind' && compatible_quantifiers (var, var') rec_env.qs ->
              Unionfind.union point point'
            | `Rigid (var', _) ->
                raise (Failure (`Msg ("Incompatible rigid row variables cannot be unified\n")))
            | _ -> assert false in

        let rec extend = fun point ->
          (* point should be a row variable *)
          match Unionfind.find point with
            | `Closed ->
              if is_empty_row extension_row then
                close_empty_row_var extension_row_var
              else
                raise (Failure (`Msg ("Closed row cannot be extended with non-empty row\n"
                                      ^string_of_row extension_row)))
            | `Rigid (var, subkind) ->
              if is_empty_row extension_row then
                rigidify_empty_row_var (point, (var, subkind)) extension_row_var
              else
                raise (Failure (`Msg ("Rigid row variable cannot be unified with non-empty row\n"
                                              ^string_of_row extension_row)))
<<<<<<< HEAD
                  | `Flexible (var, subkind) ->
                      if TypeVarSet.mem var (free_row_type_vars extension_row) then
                        begin
                          if subkind = `Base then
                            raise (Failure (`Msg ("Cannot infer a recursive type for the base row variable "^ string_of_int var ^
                                                    " with the body "^ string_of_row extension_row)));
                          rec_row_intro point (var, extension_row)
                        end
                      else
                        begin
                          if subkind = `Base then
                            if Types.is_baseable_row extension_row then
                              Types.basify_row extension_row
                            else
                              raise (Failure (`Msg ("Cannot unify the base row variable "^ string_of_int var ^
                                                      " with the non-base row "^ string_of_row extension_row)));
			  if subkind = `Query then
			    if Types.is_querifyable_row extension_row then
			      Types.querify_row extension_row
			    else
                              raise (Failure (`Msg ("Cannot unify the query row variable "^ string_of_int var ^
                                                      " with the non-query row "^ string_of_row extension_row)));
			  if subkind = `Flat then
			    if Types.is_flatable_row extension_row then
			      Types.flatify_row extension_row
			    else
                              raise (Failure (`Msg ("Cannot unify the flat row variable "^ string_of_int var ^
                                                      " with the non-flat row "^ string_of_row extension_row)));
                          if StringMap.is_empty extension_field_env then
                            match extension_row_var with
                              | point' ->
                                  Unionfind.union point point'
                          else
                            Unionfind.change point (`Body extension_row)
                        end
                  | `Recursive _ ->
                      unify_rows' rec_env ((StringMap.empty, point), extension_row)
                  | `Body row ->
                      unify_rows' rec_env (row, extension_row)
=======
            | `Flexible (var, subkind) ->
              if TypeVarSet.mem var (free_row_type_vars extension_row) then
                begin
                  if subkind = `Base then
                    raise (Failure (`Msg ("Cannot infer a recursive type for the base row variable "^ string_of_int var ^
                                             " with the body "^ string_of_row extension_row)));
                  rec_row_intro point (var, extension_row)
                end
              else
                begin
                  if subkind = `Base then
                    if Types.is_baseable_row extension_row then
                      Types.basify_row extension_row
                    else
                      raise (Failure (`Msg ("Cannot unify the base row variable "^ string_of_int var ^
                                               " with the non-base row "^ string_of_row extension_row)));
                  if StringMap.is_empty extension_field_env then
                    match extension_row_var with
                      | point' ->
                        Unionfind.union point point'
                  else
                    Unionfind.change point (`Body extension_row)
                end
            | `Recursive _ ->
              unify_rows' rec_env ((StringMap.empty, point), extension_row)
            | `Body row ->
              unify_rows' rec_env (row, extension_row)
>>>>>>> 63387de7
        in
          extend row_var in

    (* 
       matching_labels (big_field_env, small_field_env)
       return the set of labels that appear in both big_field_env and small_field_env

       precondition: big_field_env contains small_field_env
    *)
    let matching_labels : field_spec_map * field_spec_map -> StringSet.t = 
      fun (big_field_env, small_field_env) ->
        StringMap.fold (fun label _ labels ->
                          if StringMap.mem label small_field_env then
                            StringSet.add label labels
                          else
                            labels) big_field_env StringSet.empty in

    let row_without_labels : StringSet.t -> row -> row =
      fun labels (field_env, row_var) ->
        let restricted_field_env =
          StringSet.fold (fun label field_env ->
                            StringMap.remove label field_env) labels field_env
        in
          (restricted_field_env, row_var) in

    (*
      register a recursive row in the rec_env environment
      
      return:
      None if the recursive row already appears in the environment
      Some rec_env, otherwise, where rec_env is the updated environment
    *)
    let register_rec_row (wrapped_field_env, unwrapped_field_env, rec_row, unwrapped_row') : unify_env -> unify_env option =
      fun rec_env ->
        let rec_types = rec_env.tenv in
        let rec_rows = rec_env.renv in          
          match rec_row with
            | Some row_var ->
                begin
                  match Unionfind.find row_var with
                    | `Recursive (var, _) ->
                        let restricted_row = row_without_labels (matching_labels (unwrapped_field_env, wrapped_field_env)) unwrapped_row' in
                        let rs =
                          if IntMap.mem var rec_rows then
                            IntMap.find var rec_rows
                          else
                            [(StringMap.empty, row_var)]
                        in
                          if List.exists (fun r ->
                                            eq_rows (r, restricted_row)) rs then
                            None
                          else
                            Some {rec_env with renv=IntMap.add var (restricted_row::rs) rec_rows}
                    | _ -> assert false
                end
            | None ->
                Some rec_env in

    (*
      register two recursive rows and return None if one of them is already in the environment
    *)
    let register_rec_rows p1 p2 : unify_env -> unify_env option = fun rec_env ->
      let rec_env' = register_rec_row p1 rec_env in
        match rec_env' with
          | None -> None
          | Some rec_env -> register_rec_row p2 rec_env in

    let unify_both_rigid_with_rec_env rec_env ((lfield_env, _ as lrow), (rfield_env, _ as rrow)) =
      let (lfield_env', lrow_var') as lrow', lrec_row = unwrap_row lrow in
      let (rfield_env', rrow_var') as rrow', rrec_row = unwrap_row rrow in
        (*
          fail_on_absent_fields lfield_env;
          fail_on_absent_fields rfield_env;
        *)
      let closed = 
        begin
          match Unionfind.find lrow_var', Unionfind.find rrow_var' with
            | `Rigid (lvar, lkind), `Rigid (rvar, rkind) when lkind=rkind && 
                                                           (lvar=rvar ||
                                                               compatible_quantifiers (lvar, rvar) rec_env.qs) ->
            (* FIXME:
               
               why is the lvar=rvar test sometimes necessary?
            *)
              Unionfind.union lrow_var' rrow_var'; false
            (* 
               Both rows are rigid!
            *)               
            | `Flexible _, _ | _, `Flexible _ ->
              assert false
            | `Rigid lvar, `Rigid rvar when lvar <> rvar ->
              raise (Failure (`Msg ("Rigid rows\n "^ string_of_row lrow
                                    ^"\nand\n "^ string_of_row lrow
                                    ^"\n could not be unified because they have distinct rigid row variables")))
            | `Rigid _, _
            | _, `Rigid _ ->
              raise (Failure (`Msg ("Rows\n "^ string_of_row lrow
                                    ^"\nand\n "^ string_of_row lrow
                                    ^"\n could not be unified because one is closed and the other has a rigid row variable")))
            | _, _ -> true
        end in
(*        if fields_are_compatible (lrow', rrow') then *)
      let rec_env' =
        (register_rec_rows
           (lfield_env, lfield_env', lrec_row, rrow')
           (rfield_env, rfield_env', rrec_row, lrow')
           rec_env)
      in
        match rec_env' with
          | None -> ()
          | Some rec_env ->
            unify_field_envs closed rec_env (lfield_env', rfield_env') in
(*                unify_compatible_field_environments rec_env (lfield_env', rfield_env') *)
(*
        else
          raise (Failure (`Msg ("Rigid rows\n "^ string_of_row lrow
                                ^"\nand\n "^ string_of_row rrow
                                ^"\n could not be unified because they have different fields"))) in *)

    let unify_both_rigid (lrow, rrow) =
      (* Debug.if_set (show_row_unification) *)
      (*   (fun () -> "(both rigid rows)"); *)
      unify_both_rigid_with_rec_env rec_env (lrow, rrow) in

    let unify_one_rigid ((rigid_field_env, _ as rigid_row), (open_field_env, _ as open_row)) =
      let (rigid_field_env', rigid_row_var') as rigid_row', rigid_rec_row = unwrap_row rigid_row in
      let closed = is_closed_row rigid_row' in
      let (open_field_env', open_row_var') as open_row', open_rec_row = unwrap_row open_row in 
        (* check that the open row contains no extra fields *)
        StringMap.iter
          (fun label (flag, _) ->
             if (StringMap.mem label rigid_field_env') then
               ()
             else
               match flag with
                 | (`Absent | `Var _) when closed ->
                   (* closed rows don't need to explicitly mention absent *)
                   unify_presence' rec_env (flag, `Absent)
                 | _ ->
                     raise (Failure
                              (`Msg 
                                 ("Rows\n "^ string_of_row rigid_row
                                  ^"\nand\n "^ string_of_row open_row
                                  ^"\n could not be unified because the former is rigid"
                                  ^" and the latter contains fields not present in the former")))
          ) open_field_env';
        
        let rec_env' =
          (register_rec_rows
             (rigid_field_env, rigid_field_env', rigid_rec_row, open_row')
             (open_field_env, open_field_env', open_rec_row, rigid_row')
             rec_env)
        in
          match rec_env' with
            | None -> ()
            | Some rec_env ->
                let open_extension = extend_field_env closed rec_env rigid_field_env' open_field_env' in
                  unify_row_var_with_row rec_env (open_row_var', (open_extension, rigid_row_var')) in

    let unify_both_open ((lfield_env, _ as lrow), (rfield_env, _ as rrow)) =
      let (lfield_env', lrow_var') as lrow', lrec_row = unwrap_row lrow in
      let (rfield_env', rrow_var') as rrow', rrec_row = unwrap_row rrow in
      let rec_env' =
        (register_rec_rows
           (lfield_env, lfield_env', lrec_row, rrow')
           (rfield_env, rfield_env', rrec_row, lrow')
           rec_env)
      in
        match rec_env' with
          | None -> ()
          | Some rec_env ->
              if (get_row_var lrow = get_row_var rrow) then     
                unify_both_rigid_with_rec_env rec_env ((lfield_env', Unionfind.fresh `Closed),
                                                       (rfield_env', Unionfind.fresh `Closed))
              else
                begin
                  let fresh_row_var = fresh_row_variable `Any in         
                    (* each row can contain fields missing from the other; 
                       thus we call extend_field_env once in each direction *)
                  let rextension =
                    extend_field_env false rec_env lfield_env' rfield_env' in
                    (* NOTE:
                       extend_field_env may change rrow_var' or lrow_var', as either
                       could occur inside the body of lfield_env' or rfield_env'
                    *)
                    unify_row_var_with_row rec_env (rrow_var', (rextension, fresh_row_var));
                    let lextension = extend_field_env false rec_env rfield_env' lfield_env' in
                      unify_row_var_with_row rec_env (lrow_var', (lextension, fresh_row_var))
                end in
      
    (* report an error if an attempt is made to unify
       an unguarded recursive row with a row that is not
       unguarded recursive
    *)
    let check_unguarded_recursion lrow rrow =      
      if is_unguarded_recursive lrow then
        if not (is_unguarded_recursive rrow) then
          raise (Failure
                   (`Msg ("Could not unify unguarded recursive row"^ string_of_row lrow
                          ^"\nwith row "^ string_of_row rrow)))
        else if is_unguarded_recursive rrow then
          raise (Failure
                   (`Msg ("Could not unify unguarded recursive row"^ string_of_row rrow
                          ^"\nwith row "^ string_of_row lrow))) in
      
    let _ =
      check_unguarded_recursion lrow rrow;

      if is_rigid_row lrow then
        if is_rigid_row rrow then
          unify_both_rigid (lrow, rrow)
        else
          unify_one_rigid (lrow, rrow)
      else if is_rigid_row rrow then
        unify_one_rigid (rrow, lrow)        
      else
        unify_both_open (rrow, lrow)
    in
      Debug.if_set (show_row_unification)
        (fun () -> "Unified rows: " ^ (string_of_row lrow) ^ " and: " ^ (string_of_row rrow))

and unify_type_args' : unify_env -> (type_arg * type_arg) -> unit =
  fun rec_env ->
    function
      | `Type lt, `Type rt -> unify' rec_env (lt, rt)
      | `Row lr, `Row rr -> unify_rows' rec_env (lr, rr)
      | `Presence lf, `Presence rf -> unify_presence' rec_env (lf, rf)
      | l, r -> 
          raise (Failure (`Msg ("Couldn't match "^ string_of_type_arg l ^" against "^ string_of_type_arg r)))

let unify (t1, t2) =
  unify' {tenv=IntMap.empty; renv=IntMap.empty; qs=(0, IntMap.empty, IntMap.empty)} (t1, t2)
(* Debug.if_set (show_unification) (fun () -> "Unified types: " ^ string_of_datatype t1) *)
and unify_rows (row1, row2) =
  unify_rows' {tenv=IntMap.empty; renv=IntMap.empty; qs=(0, IntMap.empty, IntMap.empty)} (row1, row2)

(* external interface *)
let datatypes = unify
let rows = unify_rows
<|MERGE_RESOLUTION|>--- conflicted
+++ resolved
@@ -934,47 +934,6 @@
               else
                 raise (Failure (`Msg ("Rigid row variable cannot be unified with non-empty row\n"
                                               ^string_of_row extension_row)))
-<<<<<<< HEAD
-                  | `Flexible (var, subkind) ->
-                      if TypeVarSet.mem var (free_row_type_vars extension_row) then
-                        begin
-                          if subkind = `Base then
-                            raise (Failure (`Msg ("Cannot infer a recursive type for the base row variable "^ string_of_int var ^
-                                                    " with the body "^ string_of_row extension_row)));
-                          rec_row_intro point (var, extension_row)
-                        end
-                      else
-                        begin
-                          if subkind = `Base then
-                            if Types.is_baseable_row extension_row then
-                              Types.basify_row extension_row
-                            else
-                              raise (Failure (`Msg ("Cannot unify the base row variable "^ string_of_int var ^
-                                                      " with the non-base row "^ string_of_row extension_row)));
-			  if subkind = `Query then
-			    if Types.is_querifyable_row extension_row then
-			      Types.querify_row extension_row
-			    else
-                              raise (Failure (`Msg ("Cannot unify the query row variable "^ string_of_int var ^
-                                                      " with the non-query row "^ string_of_row extension_row)));
-			  if subkind = `Flat then
-			    if Types.is_flatable_row extension_row then
-			      Types.flatify_row extension_row
-			    else
-                              raise (Failure (`Msg ("Cannot unify the flat row variable "^ string_of_int var ^
-                                                      " with the non-flat row "^ string_of_row extension_row)));
-                          if StringMap.is_empty extension_field_env then
-                            match extension_row_var with
-                              | point' ->
-                                  Unionfind.union point point'
-                          else
-                            Unionfind.change point (`Body extension_row)
-                        end
-                  | `Recursive _ ->
-                      unify_rows' rec_env ((StringMap.empty, point), extension_row)
-                  | `Body row ->
-                      unify_rows' rec_env (row, extension_row)
-=======
             | `Flexible (var, subkind) ->
               if TypeVarSet.mem var (free_row_type_vars extension_row) then
                 begin
@@ -991,6 +950,18 @@
                     else
                       raise (Failure (`Msg ("Cannot unify the base row variable "^ string_of_int var ^
                                                " with the non-base row "^ string_of_row extension_row)));
+		  if subkind = `Query then
+		    if Types.is_querifyable_row extension_row then
+		      Types.querify_row extension_row
+		    else
+                      raise (Failure (`Msg ("Cannot unify the query row variable "^ string_of_int var ^
+                                               " with the non-query row "^ string_of_row extension_row)));
+		  if subkind = `Flat then
+		    if Types.is_flatable_row extension_row then
+		      Types.flatify_row extension_row
+		    else
+                      raise (Failure (`Msg ("Cannot unify the flat row variable "^ string_of_int var ^
+                                               " with the non-flat row "^ string_of_row extension_row)));
                   if StringMap.is_empty extension_field_env then
                     match extension_row_var with
                       | point' ->
@@ -1002,7 +973,6 @@
               unify_rows' rec_env ((StringMap.empty, point), extension_row)
             | `Body row ->
               unify_rows' rec_env (row, extension_row)
->>>>>>> 63387de7
         in
           extend row_var in
 
